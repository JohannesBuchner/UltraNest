import os
import tempfile
import numpy as np

from ultranest import ReactiveNestedSampler
<<<<<<< HEAD
from ultranest.popstepsampler import PopulationSliceSampler, PopulationRandomWalkSampler, PopulationSimpleSliceSampler
=======
from ultranest.mlfriends import AffineLayer, ScalingLayer, MLFriends, RobustEllipsoidRegion, SimpleRegion
from ultranest.popstepsampler import PopulationSliceSampler, PopulationRandomWalkSampler
>>>>>>> a6265712
from ultranest.popstepsampler import generate_cube_oriented_direction, generate_random_direction, generate_cube_oriented_direction_scaled
from ultranest.popstepsampler import generate_region_oriented_direction, generate_region_random_direction
from ultranest.popstepsampler import slice_limit_to_unitcube,slice_limit_to_scale

def make_region(ndim, us=None, nlive=400):
    if us is None:
        us = np.random.uniform(size=(nlive, ndim))
    
    if ndim > 1:
        transformLayer = AffineLayer()
    else:
        transformLayer = ScalingLayer()
    transformLayer.optimize(us, us)
    region = MLFriends(us, transformLayer)
    region.maxradiussq, region.enlarge = region.compute_enlargement(nbootstraps=30)
    region.create_ellipsoid(minvol=1.0)
    return region

def loglike_vectorized(z):
    a = np.array([-0.5 * sum([((xi - 0.7 + i*0.001)/0.1)**2 for i, xi in enumerate(x)]) for x in z])
    b = np.array([-0.5 * sum([((xi - 0.3 - i*0.001)/0.1)**2 for i, xi in enumerate(x)]) for x in z])
    return np.logaddexp(a, b)

def loglike(x):
    a = -0.5 * sum([((xi - 0.7 + i*0.001)/0.1)**2 for i, xi in enumerate(x)])
    b = -0.5 * sum([((xi - 0.3 - i*0.001)/0.1)**2 for i, xi in enumerate(x)])
    return np.logaddexp(a, b)

def transform(x):
    return x # * 10. - 5.

paramnames = ['param%d' % i for i in range(3)]

def test_stepsampler_cubeslice(plot=False):
    np.random.seed(3)
    nsteps = np.random.randint(10, 50)
    popsize = np.random.randint(1, 20)
    sampler = ReactiveNestedSampler(paramnames, loglike_vectorized, transform=transform, vectorized=True)

    sampler.stepsampler = PopulationSliceSampler(
        popsize=popsize, nsteps=nsteps, 
        generate_direction=generate_cube_oriented_direction,
        log=True,
    )
    r = sampler.run(viz_callback=None, log_interval=50)
    sampler.print_results()
    a = (np.abs(r['samples'] - 0.7) < 0.1).all(axis=1)
    b = (np.abs(r['samples'] - 0.3) < 0.1).all(axis=1)
    assert a.sum() > 1
    assert b.sum() > 1

    with tempfile.TemporaryDirectory() as tempdir:
        prefix = os.path.join(tempdir, 'test-stepsampler')
        sampler.stepsampler.plot(prefix + '-plot.pdf')
        assert os.path.exists(prefix + '-plot.pdf')
        sampler.stepsampler.plot_jump_diagnostic_histogram(prefix + '-plot-jumps.pdf')
        assert os.path.exists(prefix + '-plot-jumps.pdf')
        sampler.stepsampler.print_diagnostic()
        print(sampler.stepsampler)
        print(sampler.stepsampler.status)

def test_stepsampler_cubegausswalk(plot=False):
    np.random.seed(2)
    nsteps = np.random.randint(10, 50)
    popsize = np.random.randint(1, 20)
    sampler = ReactiveNestedSampler(paramnames, loglike_vectorized, transform=transform, vectorized=True)

    sampler.stepsampler = PopulationRandomWalkSampler(
        popsize=popsize, nsteps=nsteps, 
        generate_direction=generate_cube_oriented_direction,
        scale=0.1, log=True,
    )
    r = sampler.run(viz_callback=None, log_interval=50, max_iters=200, max_num_improvement_loops=0)
    sampler.print_results()
    a = (np.abs(r['samples'] - 0.7) < 0.1).all(axis=1)
    b = (np.abs(r['samples'] - 0.3) < 0.1).all(axis=1)
    assert a.sum() > 1
    assert b.sum() > 1

<<<<<<< HEAD
def test_stepsampler_randomSimSlice(plot=False):
    np.random.seed(4)
    nsteps = np.random.randint(10, 50)
    popsize = np.random.randint(1, 20)
    sampler = ReactiveNestedSampler(paramnames, loglike_vectorized, transform=transform, vectorized=True)

    sampler.stepsampler = PopulationSimpleSliceSampler(
        popsize=popsize, nsteps=nsteps, 
        generate_direction=generate_random_direction,
    )
    r = sampler.run(viz_callback=None, log_interval=50, max_iters=200, max_num_improvement_loops=0)
    sampler.print_results()
    a = (np.abs(r['samples'] - 0.7) < 0.1).all(axis=1)
    b = (np.abs(r['samples'] - 0.3) < 0.1).all(axis=1)
    assert a.sum() > 1
    assert b.sum() > 1


from ultranest.mlfriends import AffineLayer, ScalingLayer, MLFriends, RobustEllipsoidRegion, SimpleRegion
=======
    with tempfile.TemporaryDirectory() as tempdir:
        prefix = os.path.join(tempdir, 'test-stepsampler')
        sampler.stepsampler.plot(prefix + '-plot.pdf')
        assert os.path.exists(prefix + '-plot.pdf')
        sampler.stepsampler.plot_jump_diagnostic_histogram(prefix + '-plot-jumps.pdf')
        assert os.path.exists(prefix + '-plot-jumps.pdf')
        sampler.stepsampler.print_diagnostic()
        print(sampler.stepsampler)
>>>>>>> a6265712

def test_direction_proposals():
    proposals = [generate_cube_oriented_direction, generate_random_direction, 
        generate_region_oriented_direction, generate_region_random_direction]

    points = np.random.uniform(size=(100, 10))
    minvol = 1.0

    scale = 1. # np.random.uniform()
    for layer in AffineLayer, ScalingLayer:
        transformLayer = layer()
        transformLayer.optimize(points, points)
        for region_class in MLFriends, RobustEllipsoidRegion, SimpleRegion:
            region = region_class(points, transformLayer)
            r, f = region.compute_enlargement(minvol=minvol, nbootstraps=30)
            region.maxradiussq = r
            region.enlarge = f
            region.create_ellipsoid(minvol=minvol)

            for prop in proposals:
                print("test of proposal:", prop, "with region:", region_class, "layer:", layer)
                directions = prop(points, region, scale=scale)
                assert directions.shape == points.shape, (directions.shape, points.shape)
                #assert np.allclose(norms, scale), (norms, scale)


<<<<<<< HEAD
def test_slice_limit():

    slice_limit_func = [slice_limit_to_unitcube, slice_limit_to_scale]
    fake_tleft = [-0.5, -0.2, -1.5]
    fake_tright = [0.2, 2.4, 0.2]

    fake_tleft_scale = [-0.5, -0.2, -1.]
    fake_tright_scale = [0.2, 1.0, 0.2]

    true_tleft = [fake_tleft, fake_tleft_scale]
    true_tright = [fake_tright, fake_tright_scale]

    for i,func in enumerate(slice_limit_func):
        tleft, tright = func(fake_tleft, fake_tright)
        assert np.allclose(tleft, true_tleft[i]), (tleft, true_tleft[i])
        assert np.allclose(tright, true_tright[i]), (tright, true_tright[i])


from ultranest.stepfuncs import update_vectorised_slice_sampler

def test_update_slice_sampler():
    """
    Test goal: Testing the update in each different typical cases.
    
    There are 3 points searched with 4 points sampled on their slices:
        - In the first case, no point is satisfying the Lmin condition. 
    The functions should just update the slice limits and keep the status
    unchanged.
        - In the second case, one point is satisfying the Lmin condition.
    But it will be discarded as it will be outside the slice limits. The
    function should update the slice limits and keep the same status.
        - In the third case, one point is satisfying the Lmin condition and
    the slice limits. The function should update the slice limits and change
    the status.

    The workers should be split among the 2 unfinished points at the end.
    """
    
    worker_running = np.array([0,0,0,0,1,1,1,1,2,2,2,2])
    popsize = 12
    status = np.zeros(12, dtype=int)
    status[3:] = 1
    Lmin = 1.
    shrink = 1.0 
    proposed_L = np.array([-12.,0.5,0.09,-2.,0.4,-5,2.4,0.3,-3.4,1.2,0.1,0.5])
    tleft = -np.ones(12)
    tright = np.ones(12)
    t = np.array([-0.8,-0.2,0.4,-0.5,-0.3,0.9,-0.7,0.2,-0.8,0.5,-0.4,0.6])
    proposed_u = np.array([[0.,0.,0.,0.,1.,1.,1.,1.,2.,2.5,2.,2.]]).T
    proposed_p = np.array([[0.,0.,0.,0.,1.,1.,1.,1.,2.,2.5,2.,2.]]).T
    allL = np.zeros(12)
    allu = np.zeros((12,1))
    allp = np.zeros((12,1))
   
    
    tleft, tright, worker_running, status, allu, allL, allp,discarded= update_vectorised_slice_sampler(
        t, tleft,tright,proposed_L,proposed_u,proposed_p,worker_running,status,Lmin,shrink,allu,allL,allp,popsize)

    true_worker= np.array([0,1,0,1,0,1,0,1,0,1,0,1])
    true_status = np.array([0,0,1,1,1,1,1,1,1,1,1,1])
    true_allL = np.array([0.,0.,1.2,0,0,0,0,0,0,0,0,0])
    true_allu = np.array([[0.,0.,2.5,0,0,0,0,0,0,0,0,0]]).T
    true_allp = np.array([[0.,0.,2.5,0,0,0,0,0,0,0,0,0]]).T
    true_discarded = 1
    true_tleft = np.array([-0.2,-.3,-0.4,-1,-1,-1,-1,-1,-1,-1,-1,-1])
    true_tright = np.array([0.4,0.2,0.5,1,1,1,1,1,1,1,1,1])

    assert np.allclose(worker_running, true_worker), (worker_running, true_worker)
    assert np.allclose(status, true_status), (status, true_status)
    assert np.allclose(allL, true_allL), (allL, true_allL)
    assert np.allclose(allu, true_allu), (allu, true_allu)
    assert np.allclose(allp, true_allp), (allp, true_allp)
    assert np.allclose(discarded, true_discarded), (discarded, true_discarded)
    assert np.allclose(tleft, true_tleft), (tleft, true_tleft)
    assert np.allclose(tright, true_tright), (tright, true_tright)










def Test_SimpleSliceSampler_reversibility(seed):

    
    Loglikelihood = lambda x: np.zeros(x.shape[0]) # flat likelihood so we don't need to care about Lmin contours
    Lmin = -1.
    transform = lambda x: x
    popsize = 5
    np.random.seed(seed)
    us = np.zeros((popsize,3)) +0.5
    Ls = np.zeros(popsize)
    
    stepsampler = PopulationSimpleSliceSampler(
        popsize=popsize, nsteps=20,
        generate_direction=generate_random_direction,
        slice_limit=slice_limit_to_scale,scale=1e-3
    )
    np.random.seed(seed)
    u,L=np.zeros((popsize,3)),np.zeros(popsize)
    for i in range(popsize):
        u[i],_,L[i],_= stepsampler.__next__(None,Lmin,us.copy(),Ls.copy(),transform,Loglikelihood,test=True)
     
    def opposite_direction(ui, region, scale=1):
        return -generate_random_direction(ui, region, scale)

    
    stepsampler.generate_direction = opposite_direction

    us_2 = u.reshape((popsize,-1))
    Ls_2 = np.zeros(popsize)+L
    np.random.seed(seed)
    u2,L2=np.zeros((popsize,3)),np.zeros(popsize)
    
    for i in range(popsize):
        u2[i],_,L2[i],_= stepsampler.__next__(None,Lmin,us_2,Ls_2,transform,Loglikelihood,test=True)
    
    assert np.allclose(us, u2), (us, u2)
    assert np.allclose(Ls, L2), (Ls, L2)

    
=======
def test_direction_proposal_values():
    ndim = 10
    np.random.seed(12)
    region = make_region(ndim, nlive=400)
    ui = region.u[::2]
    
    scale = np.random.uniform()
    vcube = generate_cube_oriented_direction(ui, region, scale)
    assert vcube.shape == ui.shape
    assert vcube.sum(axis=1).shape == (len(ui),)
    assert ((vcube != 0).sum(axis=1) == 1).all(), vcube
    assert np.allclose(np.linalg.norm(vcube, axis=1), scale), (vcube, np.linalg.norm(vcube, axis=1), scale)

    vharm = generate_random_direction(ui, region, scale)
    assert (vharm != 0).all(), vharm
    vregionslice = generate_region_oriented_direction(ui, region, scale)
    assert (vregionslice != 0).all(), vregionslice
    vregionharm = generate_region_random_direction(ui, region, scale)
    assert (vregionharm != 0).all(), vregionharm
    vcubestd = generate_cube_oriented_direction_scaled(ui, region, scale)
    assert vcubestd.shape == ui.shape
    assert vcubestd.sum(axis=1).shape == (len(ui),)
    assert ((vcubestd != 0).sum(axis=1) == 1).all(), vcubestd
>>>>>>> a6265712


if __name__ == '__main__':
    #test_stepsampler_cubegausswalk()
    #test_stepsampler_randomSimSlice()
    #test_direction_proposals()
    test_slice_limit()
    test_update_slice_sampler()
    Test_SimpleSliceSampler_reversibility(4)
    
    <|MERGE_RESOLUTION|>--- conflicted
+++ resolved
@@ -3,12 +3,8 @@
 import numpy as np
 
 from ultranest import ReactiveNestedSampler
-<<<<<<< HEAD
+from ultranest.mlfriends import AffineLayer, ScalingLayer, MLFriends, RobustEllipsoidRegion, SimpleRegion
 from ultranest.popstepsampler import PopulationSliceSampler, PopulationRandomWalkSampler, PopulationSimpleSliceSampler
-=======
-from ultranest.mlfriends import AffineLayer, ScalingLayer, MLFriends, RobustEllipsoidRegion, SimpleRegion
-from ultranest.popstepsampler import PopulationSliceSampler, PopulationRandomWalkSampler
->>>>>>> a6265712
 from ultranest.popstepsampler import generate_cube_oriented_direction, generate_random_direction, generate_cube_oriented_direction_scaled
 from ultranest.popstepsampler import generate_region_oriented_direction, generate_region_random_direction
 from ultranest.popstepsampler import slice_limit_to_unitcube,slice_limit_to_scale
@@ -88,7 +84,6 @@
     assert a.sum() > 1
     assert b.sum() > 1
 
-<<<<<<< HEAD
 def test_stepsampler_randomSimSlice(plot=False):
     np.random.seed(4)
     nsteps = np.random.randint(10, 50)
@@ -107,8 +102,7 @@
     assert b.sum() > 1
 
 
-from ultranest.mlfriends import AffineLayer, ScalingLayer, MLFriends, RobustEllipsoidRegion, SimpleRegion
-=======
+
     with tempfile.TemporaryDirectory() as tempdir:
         prefix = os.path.join(tempdir, 'test-stepsampler')
         sampler.stepsampler.plot(prefix + '-plot.pdf')
@@ -117,7 +111,6 @@
         assert os.path.exists(prefix + '-plot-jumps.pdf')
         sampler.stepsampler.print_diagnostic()
         print(sampler.stepsampler)
->>>>>>> a6265712
 
 def test_direction_proposals():
     proposals = [generate_cube_oriented_direction, generate_random_direction, 
@@ -144,7 +137,6 @@
                 #assert np.allclose(norms, scale), (norms, scale)
 
 
-<<<<<<< HEAD
 def test_slice_limit():
 
     slice_limit_func = [slice_limit_to_unitcube, slice_limit_to_scale]
@@ -222,14 +214,6 @@
     assert np.allclose(tright, true_tright), (tright, true_tright)
 
 
-
-
-
-
-
-
-
-
 def Test_SimpleSliceSampler_reversibility(seed):
 
     
@@ -269,7 +253,6 @@
     assert np.allclose(Ls, L2), (Ls, L2)
 
     
-=======
 def test_direction_proposal_values():
     ndim = 10
     np.random.seed(12)
@@ -293,7 +276,6 @@
     assert vcubestd.shape == ui.shape
     assert vcubestd.sum(axis=1).shape == (len(ui),)
     assert ((vcubestd != 0).sum(axis=1) == 1).all(), vcubestd
->>>>>>> a6265712
 
 
 if __name__ == '__main__':
