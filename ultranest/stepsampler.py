"""MCMC-like step sampling within a region.

The classes implemented here are generators that, in each iteration,
only make one likelihood call. This allows keeping a population of
samplers that have the same execution time per call, even if they
do not terminate at the same number of iterations.
"""

from __future__ import print_function, division
import numpy as np
import matplotlib.pyplot as plt
from .utils import listify as _listify


def generate_random_direction(ui, region, scale=1):
    """Draw uniform direction vector in unit cube space of length `scale`.

    Parameters
    -----------
    ui: array
        starting point
    region: MLFriends object
        current region (not used)
    scale: float
        length of direction vector

    Returns
    --------
    v: array
        new direction vector
    """
    del region
    v = np.random.normal(0, 1, size=len(ui))
    v *= scale / (v**2).sum()**0.5
    return v


def generate_cube_oriented_direction(ui, region, scale=1):
    """Draw a unit direction vector in direction of a random unit cube axes.

    Parameters
    -----------
    ui: array
        starting point
    region: MLFriends object
        current region (not used)
    scale: float
        factor to multiple the vector

    Returns
    --------
    v: array
        new direction vector
    """
    del region
    ndim = len(ui)
    # choose axis
    j = np.random.randint(ndim)
    # use doubling procedure to identify left and right maxima borders
    v = np.zeros(ndim)
    v[j] = scale
    return v


def generate_cube_oriented_differential_direction(ui, region, scale=1):
    """Draw a unit direction vector in direction of a random unit cube axes.

    Guess the length from the difference of two points in that axis.

    Parameters
    -----------
    ui: array
        starting point
    region: MLFriends object
        current region
    scale: float
        factor to multiple the vector

    Returns
    --------
    v: array
        new direction vector
    """
    nlive, ndim = region.u.shape
    v = np.zeros(ndim)

    # choose axis
    j = np.random.randint(ndim)
    # choose pair
    while v[j] == 0:
        i = np.random.randint(nlive)
        i2 = np.random.randint(nlive - 1)
        if i2 >= i:
            i2 += 1

        v[j] = (region.u[i,j] - region.u[i2,j]) * scale

    return v


def generate_differential_direction(ui, region, scale=1):
    """Draw a vector using the difference between two points.

    Parameters
    -----------
    ui: array
        starting point
    region: MLFriends object
        current region
    scale: float
        factor to multiple the vector

    Returns
    --------
    v: array
        new direction vector
    """
    nlive, ndim = region.u.shape
    # choose pair
    i = np.random.randint(nlive)
    i2 = np.random.randint(nlive - 1)
    if i2 >= i:
        i2 += 1

    # use doubling procedure to identify left and right maxima borders
    v = (region.u[i,:] - region.u[i2,:]) * scale
    return v


def generate_partial_differential_direction(ui, region, scale=1):
    """Draw a unit direction vector in direction of a random unit cube axes.

    Parameters
    -----------
    ui: array
        starting point
    region: MLFriends object
        current region
    scale: float
        factor to multiple the vector

    Returns
    --------
    v: array
        new direction vector
    """
    nlive, ndim = region.u.shape
    # choose pair
    i = np.random.randint(nlive)
    while True:
        i2 = np.random.randint(nlive - 1)
        if i2 >= i:
            i2 += 1

        v = region.u[i] - region.u[i2]

        mask = np.random.uniform(size=ndim) > 0.1
        # at least one must be on
        mask[np.random.randint(ndim)] = True
        v[mask] = 0
        if (v != 0).any():
            # repeat if live points are identical
            break
    # use doubling procedure to identify left and right maxima borders
    #v = np.zeros(ndim)
    #v[mask] = (region.u[i,mask] - region.u[i2,mask]) * scale
    return v


def generate_region_oriented_direction(ui, region, scale=1):
    """Draw a random direction vector in direction of one of the `region` axes.

    Parameters
    -----------
    ui: array
        starting point
    region: MLFriends object
        current region
    scale: float
        factor to multiple the vector

    Returns
    --------
    v: array
        new direction vector (in u-space)
    """
    # choose axis in transformed space:
    j = np.random.randint(len(ui))
    v = region.transformLayer.axes[j] * scale
    return v


def generate_region_random_direction(ui, region, scale=1):
    """Draw a direction vector in a random direction of the region.

    The vector length is `scale` (in unit cube space).

    Parameters
    -----------
    ui: array
        starting point
    region: MLFriends object
        current region
    scale: float:
        length of direction vector (in t-space)

    Returns
    --------
    v: array
        new direction vector
    """
    # choose axis in transformed space:
    v1 = np.random.normal(0, 1, size=len(ui))
    v1 *= scale / np.linalg.norm(v1)
    v = np.dot(region.transformLayer.axes, v1)
    return v


def generate_mixture_random_direction(ui, region, scale=1):
    """Draw either from a region-direction or a unit axis.

    Parameters
    -----------
    region: MLFriends
        region
    ui: array
        vector of starting point
    scale: float
        length of the vector.

    Returns
    --------
    v: array
        new direction vector
    """
    if np.random.uniform() < 0.5:
        # DE proposal
        return generate_differential_direction(ui, region, scale=scale)
    else:
        # region-oriented random axis proposal
        return generate_region_oriented_direction(ui, region, scale=scale)


def _inside_region(region, unew, uold):
    """Check if `unew` is inside region.

    This is a bit looser than the region, because it adds a
    MLFriends ellipsoid around the old point as well.
    """
    tnew = region.transformLayer.transform(unew)
    told = region.transformLayer.transform(uold)
    mask2 = ((told.reshape((1, -1)) - tnew)**2).sum(axis=1) < region.maxradiussq
    if mask2.all():
        return mask2

    mask = region.inside(unew)
    return np.logical_or(mask, mask2)


def inside_region(region, unew, uold):
    """Check if `unew` is inside region.

    Parameters
    -----------
    region: MLFriends object
        current region
    unew: array
        point to check
    uold: array
        not used

    Returns
    --------
    v: array
        boolean whether point is inside the region
    """
    del uold
    return region.inside(unew)


def adapt_proposal_total_distances(region, history, mean_pair_distance, ndim):
    # compute mean vector of each proposed jump
    # compute total distance of all jumps
    tproposed = region.transformLayer.transform(np.asarray([u for u, _ in history]))
    assert len(tproposed.sum(axis=1)) == len(tproposed)
    d2 = ((((tproposed[0] - tproposed)**2).sum(axis=1))**0.5).sum()
    far_enough = d2 > mean_pair_distance / ndim

    return far_enough, [d2, mean_pair_distance]


def adapt_proposal_total_distances_NN(region, history, mean_pair_distance, ndim):
    # compute mean vector of each proposed jump
    # compute total distance of all jumps
    tproposed = region.transformLayer.transform(np.asarray([u for u, _ in history]))
    assert len(tproposed.sum(axis=1)) == len(tproposed)
    d2 = ((((tproposed[0] - tproposed)**2).sum(axis=1))**0.5).sum()
    far_enough = d2 > region.maxradiussq**0.5

    return far_enough, [d2, region.maxradiussq**0.5]


def adapt_proposal_summed_distances(region, history, mean_pair_distance, ndim):
    # compute sum of distances from each jump
    tproposed = region.transformLayer.transform(np.asarray([u for u, _ in history]))
    d2 = (((tproposed[1:,:] - tproposed[:-1,:])**2).sum(axis=1)**0.5).sum()
    far_enough = d2 > mean_pair_distance / ndim

    return far_enough, [d2, mean_pair_distance]


def adapt_proposal_summed_distances_NN(region, history, mean_pair_distance, ndim):
    # compute sum of distances from each jump
    tproposed = region.transformLayer.transform(np.asarray([u for u, _ in history]))
    d2 = (((tproposed[1:,:] - tproposed[:-1,:])**2).sum(axis=1)**0.5).sum()
    far_enough = d2 > region.maxradiussq**0.5

    return far_enough, [d2, region.maxradiussq**0.5]


def adapt_proposal_move_distances(region, history, mean_pair_distance, ndim):
    # compute distance from start to end
    ustart, _ = history[0]
    ufinal, _ = history[-1]
    tstart, tfinal = region.transformLayer.transform(np.vstack((ustart, ufinal)))
    d2 = ((tstart - tfinal)**2).sum()
    far_enough = d2 > region.maxradiussq

    return far_enough, [d2, region.maxradiussq**0.5]


def adapt_proposal_move_distances_midway(region, history, mean_pair_distance, ndim):
    # compute distance from start to end
    ustart, _ = history[0]
    middle = max(1, len(history) // 2)
    ufinal, _ = history[middle]
    tstart, tfinal = region.transformLayer.transform(np.vstack((ustart, ufinal)))
    d2 = ((tstart - tfinal)**2).sum()
    far_enough = d2 > region.maxradiussq

    return far_enough, [d2, region.maxradiussq**0.5]


class StepSampler(object):
    """Base class for a simple step sampler, staggering around.

    Scales proposal towards a 50% acceptance rate.
    """

    def __init__(
        self, nsteps, generate_direction,
        scale=1.0, adaptive_nsteps=False, max_nsteps=1000,
        region_filter=False, log=False,
    ):
        """Initialise sampler.

        Parameters
        -----------
        scale: float
            initial proposal size

        nsteps: int
            number of accepted steps until the sample is considered independent.

            To find the right value, run nested sampling several time,
            always doubling nsteps, until Z is stable.

        generate_direction: function
            direction proposal function.

            Available are:

            * :py:func:`generate_cube_oriented_direction` (slice sampling)
            * :py:func:`generate_region_oriented_direction` (slice sampling on the whitened parameter space)
            * :py:class:`SequentialDirectionGenerator` (sequential slice sampling on the whitened parameter space)
            * :py:func:`generate_random_direction` (hit-and-run sampling)
            * :py:func:`generate_region_random_direction` (hit-and-run sampling on the whitened parameter space)
            * :py:func:`generate_cube_oriented_differential_direction` (slice sampling with better proposal scale)
            * :py:func:`generate_differential_direction` (differential evolution slice proposal)
            * :py:func:`generate_partial_differential_direction` (differential evolution slice proposal on only 10% of the parameters)
            * :py:func:`generate_mixture_random_direction` (generate_differential_direction and generate_cube_oriented_differential_direction)

            Additionally, :py:class:`OrthogonalDirectionGenerator` 
            can be applied to a generate_direction.

            When in doubt, try :py:func:`generate_mixture_random_direction`.
            It combines efficient moves along the live point distribution,
            with robustness against collapse to a subspace.
            :py:func:`generate_cube_oriented_direction` works well too.

        adaptive_nsteps: False, 'proposal-distance', 'move-distance'
            Strategy to adapt the number of steps. The strategies
            make sure that:

            * 'move-distance' (recommended): distance between
              start point and final position exceeds the mean distance
              between pairs of live points.
            * 'move-distance-midway': distance between
              start point and position in the middle of the chain
              exceeds the mean distance between pairs of live points.
            * 'proposal-total-distances': mean square distance of
              proposed vectors exceeds the mean distance
              between pairs of live points.
            * 'proposal-total-distances-NN': mean distance
              of chain points from starting point exceeds mean distance
              between pairs of live points.
            * 'proposal-summed-distances-NN': summed distances
              between chain points exceeds mean distance
              between pairs of live points.
            * 'proposal-summed-distances-min-NN': smallest distance
              between chain points exceeds mean distance
              between pairs of live points.

            Adapting can give usable results. However, strictly speaking,
            detailed balance is not maintained, so the results can be biased.
            You can use the logstat property to find out the `nsteps` learned
            from one run (third column), and use the largest value for `nsteps`
            of a fresh run.

        max_nsteps: int
            Maximum number of steps the adaptive_nsteps can reach.

        region_filter: bool
            if True, use region to check if a proposed point can be inside
            before calling likelihood.

        log: file
            log file for sampler statistics, such as acceptance rate,
            proposal scale, number of steps, jump distance and distance
            between live points

        """
        self.history = []
        self.nsteps = nsteps
        self.nrejects = 0
        self.scale = 1.0
        self.max_nsteps = max_nsteps
        self.next_scale = self.scale
        self.nudge = 1.1**(1. / self.nsteps)
        self.nsteps_nudge = 1.01
        self.generate_direction = generate_direction
        adaptive_nsteps_options = {
            False: None,
            'move-distance': adapt_proposal_move_distances,
            'move-distance-midway': adapt_proposal_move_distances_midway,
            'proposal-total-distances': adapt_proposal_total_distances,
            'proposal-total-distances-NN': adapt_proposal_total_distances_NN,
            'proposal-summed-distances': adapt_proposal_summed_distances,
            'proposal-summed-distances-NN': adapt_proposal_summed_distances_NN,
        }

        if adaptive_nsteps not in adaptive_nsteps_options.keys():
            raise ValueError("adaptive_nsteps must be one of: %s, not '%s'" % (adaptive_nsteps_options, adaptive_nsteps))
        self.adaptive_nsteps = adaptive_nsteps
        self.adaptive_nsteps_function = adaptive_nsteps_options[adaptive_nsteps]
        self.adaptive_nsteps_needs_mean_pair_distance = self.adaptive_nsteps in (
            'proposal-total-distances', 'proposal-summed-distances',
        )
        self.mean_pair_distance = np.nan
        self.region_filter = region_filter
        self.log = log

        self.logstat = []
        self.logstat_labels = ['rejection_rate', 'scale', 'steps']
        if adaptive_nsteps:
            self.logstat_labels += ['jump-distance', 'reference-distance']

    def __str__(self):
        if not self.adaptive_nsteps:
            return type(self).__name__ + '(nsteps=%d, generate_direction=%s)' % (self.nsteps, self.generate_direction)
        else:
            return type(self).__name__ + '(adaptive_nsteps=%s, generate_direction=%s)' % (self.adaptive_nsteps, self.generate_direction)

    def plot(self, filename):
        """Plot sampler statistics.

        Parameters
        -----------
        filename: str
            Stores plot into ``filename`` and data into
            ``filename + ".txt.gz"``.
        """
        if len(self.logstat) == 0:
            return

        plt.figure(figsize=(10, 1 + 3 * len(self.logstat_labels)))
        for i, label in enumerate(self.logstat_labels):
            part = [entry[i] for entry in self.logstat]
            plt.subplot(len(self.logstat_labels), 1, 1 + i)
            plt.ylabel(label)
            plt.plot(part)
            x = []
            y = []
            for j in range(0, len(part), 20):
                x.append(j)
                y.append(np.mean(part[j:j + 20]))
            plt.plot(x, y)
            if np.min(part) > 0:
                plt.yscale('log')
        plt.savefig(filename, bbox_inches='tight')
        np.savetxt(filename + '.txt.gz', self.logstat,
                   header=','.join(self.logstat_labels), delimiter=',')
        plt.close()

    def move(self, ui, region, ndraw=1, plot=False):
        """Move around point ``ui``. Stub to be implemented by child classes."""
        raise NotImplementedError()

    def adjust_outside_region(self):
        """Adjust proposal, given that we landed outside region."""
        print("ineffective proposal scale (%g). shrinking..." % self.scale)

        # Usually the region is very generous.
        # Being here means that the scale is very wrong and we are probably stuck.
        # Adjust it and restart the chain
        self.scale /= self.nudge**10
        self.next_scale /= self.nudge**10
        assert self.scale > 0
        assert self.next_scale > 0
        # reset chain
        if self.adaptive_nsteps:
            self.logstat.append([-1.0, self.scale, self.nsteps, np.nan, np.nan])
        else:
            self.logstat.append([-1.0, self.scale, self.nsteps])

    def adjust_accept(self, accepted, unew, pnew, Lnew, nc):
        """Adjust proposal, given that a new point was found after `nc` calls.

        Parameters
        -----------
        accepted: bool
            Whether the most recent proposal was accepted
        unew: array
            new point (in u-space)
        pnew: array
            new point (in p-space)
        Lnew: float
            loglikelihood of new point
        nc: int
            number of likelihood function calls used.
        """
        if accepted:
            self.next_scale *= self.nudge
            self.history.append((unew.copy(), Lnew.copy()))
        else:
            self.next_scale /= self.nudge**10
            self.nrejects += 1
            self.history.append(self.history[-1])
        assert self.next_scale > 0, self.next_scale

    def adapt_nsteps(self, region):
        """
        Adapt the number of steps.

        Parameters
        -----------
        region: MLFriends object
            current region
        """
        if not self.adaptive_nsteps:
            return
        elif len(self.history) < self.nsteps:
            # incomplete or aborted for some reason
            print("not adapting, incomplete history", len(self.history), self.nsteps)
            return

        # assert self.nrejects < len(self.history), (self.nsteps, self.nrejects, len(self.history))
        # assert self.nrejects <= self.nsteps, (self.nsteps, self.nrejects, len(self.history))
        if self.adaptive_nsteps_needs_mean_pair_distance:
            assert np.isfinite(self.mean_pair_distance)
        ndim = region.u.shape[1]
        far_enough, extra_info = self.adaptive_nsteps_function(region, self.history, self.mean_pair_distance, ndim)
        self.logstat[-1] += extra_info

        # adjust nsteps
        if far_enough:
            self.nsteps = min(self.nsteps - 1, int(self.nsteps / self.nsteps_nudge))
        else:
            self.nsteps = max(self.nsteps + 1, int(self.nsteps * self.nsteps_nudge))
        self.nsteps = max(1, min(self.max_nsteps, self.nsteps))

    def finalize_chain(self, region=None, Lmin=None, Ls=None):
        """Store chain statistics and adapt proposal.

        Parameters
        -----------
        region: MLFriends object
            current region
        Lmin: float
            current loglikelihood threshold
        Ls: array
            loglikelihood values of the live points
        """
        self.logstat.append([self.nrejects / self.nsteps, self.scale, self.nsteps])
        if self.log:
            ustart, Lstart = self.history[0]
            ufinal, Lfinal = self.history[-1]
            # mean_pair_distance = region.compute_mean_pair_distance()
            mean_pair_distance = self.mean_pair_distance
            tstart, tfinal = region.transformLayer.transform(np.vstack((ustart, ufinal)))
            # L index of start and end
            # Ls_sorted = np.sort(Ls)
            iLstart = np.sum(Ls > Lstart)
            iLfinal = np.sum(Ls > Lfinal)
            # nearest neighbor index of start and end
            itstart = np.argmin((region.unormed - tstart.reshape((1, -1)))**2)
            itfinal = np.argmin((region.unormed - tfinal.reshape((1, -1)))**2)
            np.savetxt(self.log, [_listify(
                [Lmin], ustart, ufinal, tstart, tfinal,
                [self.nsteps, region.maxradiussq**0.5, mean_pair_distance,
                 iLstart, iLfinal, itstart, itfinal])])

        if self.adaptive_nsteps:
            self.adapt_nsteps(region=region)

        if self.next_scale > self.scale * self.nudge**10:
            self.next_scale = self.scale * self.nudge**10
        elif self.next_scale < self.scale / self.nudge**10:
            self.next_scale = self.scale / self.nudge**10
        # print("updating scale: %g -> %g" % (self.scale, self.next_scale))
        self.scale = self.next_scale
        self.history = []
        self.nrejects = 0

    def new_chain(self, region=None):
        """Start a new path, reset statistics."""
        self.history = []
        self.nrejects = 0

    def region_changed(self, Ls, region):
        """React to change of region.

        Parameters
        -----------
        region: MLFriends object
            current region
        Ls: array
            loglikelihood values of the live points
        """
        if self.adaptive_nsteps_needs_mean_pair_distance:
            self.mean_pair_distance = region.compute_mean_pair_distance()
            # print("region changed. new mean_pair_distance: %g" % self.mean_pair_distance)

    def __next__(self, region, Lmin, us, Ls, transform, loglike, ndraw=10, plot=False, tregion=None):
        """Get next point.

        Parameters
        ----------
        region: MLFriends
            region.
        Lmin: float
            loglikelihood threshold
        us: array of vectors
            current live points
        Ls: array of floats
            current live point likelihoods
        transform: function
            transform function
        loglike: function
            loglikelihood function
        ndraw: int
            number of draws to attempt simultaneously.
        plot: bool
            whether to produce debug plots.
        tregion: :py:class:`WrappingEllipsoid`
            optional ellipsoid in transformed space for rejecting proposals

        """
        # find most recent point in history conforming to current Lmin
        for j, (uj, Lj) in enumerate(self.history):
            if not Lj > Lmin:
                self.history = self.history[:j]
                # print("wandered out of L constraint; reverting", ui[0])
                break
        if len(self.history) > 0:
            ui, Li = self.history[-1]
        else:
            # select starting point
            self.new_chain(region)
            # choose a new random starting point
            # mask = region.inside(us)
            # assert mask.any(), ("One of the live points does not satisfies the current region!",
            #    region.maxradiussq, region.u, region.unormed, us)
            i = np.random.randint(len(us))
            self.starti = i
            ui = us[i,:]
            # print("starting at", ui[0])
            # assert np.logical_and(ui > 0, ui < 1).all(), ui
            Li = Ls[i]
            self.history.append((ui.copy(), Li.copy()))
            del i

        while True:
            unew = self.move(ui, region, ndraw=ndraw, plot=plot)
            # print("proposed: %s -> %s" % (ui, unew))
            if plot:
                plt.plot([ui[0], unew[:,0]], [ui[1], unew[:,1]], '-', color='k', lw=0.5)
                plt.plot(ui[0], ui[1], 'd', color='r', ms=4)
                plt.plot(unew[:,0], unew[:,1], 'x', color='r', ms=4)
            mask = np.logical_and(unew > 0, unew < 1).all(axis=1)
            if not mask.any():
                # print("rejected by unit cube")
                self.adjust_outside_region()
                continue
            unew = unew[mask,:]
            nc = 0
            if self.region_filter:
                mask = inside_region(region, unew, ui)
                if not mask.any():
                    print("rejected by region")
                    self.adjust_outside_region()
                    continue
                unew = unew[mask,:]
                if tregion is not None:
                    pnew = transform(unew)
                    tmask = tregion.inside(pnew)
                    unew = unew[tmask,:]
                    pnew = pnew[tmask,:]

            if len(unew) == 0:
                self.adjust_outside_region()
                continue
            break

        unew = unew[0,:]
        pnew = transform(unew.reshape((1, -1)))
        Lnew = loglike(pnew)[0]
        nc = 1
        if Lnew > Lmin:
            if plot:
                plt.plot(unew[0], unew[1], 'o', color='g', ms=4)
            self.adjust_accept(True, unew, pnew, Lnew, nc)
        else:
            self.adjust_accept(False, unew, pnew, Lnew, nc)

        if len(self.history) > self.nsteps:
            # print("made %d steps" % len(self.history), Lnew, Lmin)
            u, L = self.history[-1]
            p = transform(u.reshape((1, -1)))[0]
            self.finalize_chain(region=region, Lmin=Lmin, Ls=Ls)
            return u, p, L, nc

        # do not have a independent sample yet
        return None, None, None, nc


class MHSampler(StepSampler):
    """Gaussian Random Walk."""

    def move(self, ui, region, ndraw=1, plot=False):
        """Move in u-space with a Gaussian proposal.

        Parameters
        ----------
        ui: array
            current point
        ndraw: int
            number of points to draw.
        region:
            ignored
        plot:
            ignored
        """
        # propose in that direction
        direction = self.generate_direction(ui, region, scale=self.scale)
        jitter = direction * np.random.normal(0, 1, size=(min(10, ndraw), 1))
        unew = ui.reshape((1, -1)) + jitter
        return unew


def CubeMHSampler(*args, **kwargs):
    """Gaussian Metropolis-Hastings sampler, using unit cube."""
    return MHSampler(*args, **kwargs, generate_direction=generate_random_direction)


def RegionMHSampler(*args, **kwargs):
    """Gaussian Metropolis-Hastings sampler, using region."""
    return MHSampler(*args, **kwargs, generate_direction=generate_region_random_direction)


class SliceSampler(StepSampler):
    """Slice sampler, respecting the region."""

    def new_chain(self, region=None):
        """Start a new path, reset slice."""
        self.interval = None
        self.found_left = False
        self.found_right = False
        self.axis_index = 0

        self.history = []
        self.nrejects = 0

    def adjust_accept(self, accepted, unew, pnew, Lnew, nc):
        """see :py:meth:`StepSampler.adjust_accept`"""
        v, left, right, u = self.interval
        if not self.found_left:
            if accepted:
                self.interval = (v, left * 2, right, u)
            else:
                self.found_left = True
        elif not self.found_right:
            if accepted:
                self.interval = (v, left, right * 2, u)
            else:
                self.found_right = True
                # adjust scale
                if -left > self.next_scale or right > self.next_scale:
                    self.next_scale *= 1.1
                else:
                    self.next_scale /= 1.1
                # print("adjusting after accept...", self.next_scale)
        else:
            if accepted:
                # start with a new interval next time
                self.interval = None

                self.history.append((unew.copy(), Lnew.copy()))
            else:
                self.nrejects += 1
                # shrink current interval
                if u == 0:
                    pass
                elif u < 0:
                    left = u
                elif u > 0:
                    right = u

                self.interval = (v, left, right, u)

    def adjust_outside_region(self):
        """Adjust proposal given that we landed outside region."""
        self.adjust_accept(False, unew=None, pnew=None, Lnew=None, nc=0)

    def move(self, ui, region, ndraw=1, plot=False):
        """Advance the slice sampling move. see :py:meth:`StepSampler.move`"""
        if self.interval is None:
            v = self.generate_direction(ui, region)

            # expand direction until it is surely outside
            left = -self.scale
            right = self.scale
            self.found_left = False
            self.found_right = False
            u = 0

            self.interval = (v, left, right, u)

        else:
            v, left, right, u = self.interval

        if plot:
            plt.plot([(ui + v * left)[0], (ui + v * right)[0]],
                     [(ui + v * left)[1], (ui + v * right)[1]],
                     ':o', color='k', lw=2, alpha=0.3)

        # shrink direction if outside
        if not self.found_left:
            xj = ui + v * left

            if not self.region_filter or inside_region(region, xj.reshape((1, -1)), ui):
                return xj.reshape((1, -1))
            else:
                self.found_left = True

        if not self.found_right:
            xj = ui + v * right

            if not self.region_filter or inside_region(region, xj.reshape((1, -1)), ui):
                return xj.reshape((1, -1))
            else:
                self.found_right = True

                # adjust scale
                if -left > self.next_scale or right > self.next_scale:
                    self.next_scale *= 1.1
                else:
                    self.next_scale /= 1.1
                # print("adjusting scale...", self.next_scale)

        while True:
            u = np.random.uniform(left, right)
            xj = ui + v * u

            if not self.region_filter or inside_region(region, xj.reshape((1, -1)), ui):
                self.interval = (v, left, right, u)
                return xj.reshape((1, -1))
            else:
                if u < 0:
                    left = u
                else:
                    right = u
                self.interval = (v, left, right, u)


def CubeSliceSampler(*args, **kwargs):
    """Slice sampler, randomly picking region axes."""
    return SliceSampler(*args, **kwargs, generate_direction=generate_cube_oriented_direction)


def RegionSliceSampler(*args, **kwargs):
    """Slice sampler, randomly picking region axes."""
    return SliceSampler(*args, **kwargs, generate_direction=generate_region_oriented_direction)


def BallSliceSampler(*args, **kwargs):
    """Hit & run sampler. Choose random directions in space."""
    return SliceSampler(*args, **kwargs, generate_direction=generate_random_direction)


def RegionBallSliceSampler(*args, **kwargs):
    """Hit & run sampler. Choose random directions according to region."""
    return SliceSampler(*args, **kwargs, generate_direction=generate_region_random_direction)


class SequentialRegionDirectionGenerator(object):
    def __init__(self):
        """Sequentially proposes one region axes after the next."""
        self.axis_index = 0

    def __call__(self, ui, region, scale=1):
        """Iteratively choose the next axis in t-space.

        Parameters
        -----------
        ui: array
            current point (in u-space)
        region: MLFriends object
            region to use for transformation
        scale: float
            length of direction vector

        Returns
        --------
        v: array
            new direction vector (in u-space)
        """
        ndim = len(ui)
        ti = region.transformLayer.transform(ui)

        # choose axis in transformed space:
        j = self.axis_index % ndim
        self.axis_index = j + 1
        tv = np.zeros(ndim)
        tv[j] = 1.0
        # convert back to unit cube space:
        uj = region.transformLayer.untransform(ti + tv * 1e-3)
        v = uj - ui
        v *= scale / (v**2).sum()**0.5
        return v

    def __str__(self):
        return type(self).__name__ + '()'

def RegionSequentialSliceSampler(*args, **kwargs):
    """Slice sampler, sequentially iterating region axes."""
    return SliceSampler(*args, **kwargs, generate_direction=SequentialRegionDirectionGenerator())


class OrthogonalDirectionGenerator(object):
    def __init__(self, generate_direction):
        """Orthogonalizes proposal vectors.

        Parameters
        -----------
        generate_direction: function
            direction proposal to orthogonalize
        """
        self.axis_index = 0
        self.generate_direction = generate_direction
        self.directions = None
    
    def __str__(self):
        return type(self).__name__ + '(generate_direction=%s)' % self.generate_direction

    def __call__(self, ui, region, scale=1):
        """Iteratively return a orthogonalized vector.

        Parameters
        -----------
        ui: array
            current point (in u-space)
        region: MLFriends object
            region to use for transformation
        scale: float
            length of direction vector

        Returns
        --------
        v: array
            new direction vector (in u-space)
        """
        ndim = len(ui)
        if self.directions is None or self.axis_index >= ndim:
            proposed_directions = np.empty((ndim, ndim))
            for i in range(ndim):
                proposed_directions[i] = self.generate_direction(ui, region, scale=scale)
            q, r = np.linalg.qr(proposed_directions)
            self.directions = np.dot(q, np.diag(np.diag(r)))
            self.axis_index = 0

        v = self.directions[self.axis_index]
        self.axis_index += 1
        return v


class SpeedVariableGenerator(object):
    """Propose directions in region, but only some dimensions at a time, completely user-definable.
    """

    def __init__(self, step_matrix, generate_direction=generate_region_random_direction):
        """Initialise sampler.

        Parameters
        -----------
        step_matrix: matrix or list of slices

            **if a bool matrix of shape (n_steps, n_dims):**

            Each row of the matrix indicates which parameters
            should be updated.

            Example::

                [[True, True], [False, True], [False, True]]

            This would update the first parameter 1/3 times, and the second
            parameters every time. Three steps are made until the point
            is considered independent.

            For a full update in every step, use::

                np.ones((n_steps, n_dims), dtype=bool)

            **if a list of slices:**

            Each entry indicates which parameters should be updated.

            Example::

                [Ellipsis, slice(2,10), slice(5,10)]

            This would update the first parameter 1/3 times, parameters
            2-9 2/3 times and parameter 5-9 in every step.
            Three steps are made until the point is considered independent.

        generate_direction: function
            direction proposal function.
        """
        self.step_matrix = step_matrix
        self.nsteps = len(self.step_matrix)
        self.axis_index = 0
        self.generate_direction = generate_direction

    def __call__(self, ui, region, scale=1):
        """Generate a slice sampling direction, using only some of the axes.

        Parameters
        -----------
        ui: array
            current point (in u-space)
        region: MLFriends object
            region to use for transformation
        scale: float
            length of direction vector

        Returns
        --------
        v: array
            new direction vector
        """
        ndim = len(ui)

        v = self.generate_direction(ui=ui, region=region, scale=scale)
        j = self.axis_index % self.nsteps
        self.axis_index = j + 1
        # only update active dimensions
        active_dims = self.step_matrix[j]
        # project uj onto ui. vary only active dimensions
        uk = np.zeros(ndim)
        uk[active_dims] = v[active_dims]  # if this fails, user passed a faulty step_matrix
        return uk


def SpeedVariableRegionSliceSampler(step_matrix, *args, **kwargs):
    """Slice sampler, in region axes.

    Updates only some dimensions at a time, completely user-definable.
    """
    generate_direction = kwargs.pop('generate_direction', generate_region_random_direction)
    return SliceSampler(
        *args, **kwargs,
        nsteps=kwargs.pop('nsteps', len(step_matrix)),
        generate_direction=SpeedVariableGenerator(
            step_matrix=step_matrix,
            generate_direction=generate_direction
        )
    )


def ellipsoid_bracket(ui, v, ellipsoid_center, ellipsoid_inv_axes, ellipsoid_radius_square):
    """Find line-ellipsoid intersection points.

    For a line from ui in direction v through an ellipsoid
    centered at ellipsoid_center with axes matrix ellipsoid_inv_axes,
    return the lower and upper intersection parameter.

    Parameters
    -----------
    ui: array
        current point (in u-space)
    v: array
        direction vector
    ellipsoid_center: array
        center of the ellipsoid
    ellipsoid_inv_axes: array
        ellipsoid axes matrix, as computed by :py:class:`WrappingEllipsoid`
    ellipsoid_radius_square: float
        square of the ellipsoid radius

    Returns
    --------
    left: float
        distance to go until ellipsoid is intersected (non-positive)
    right: float
        distance to go until ellipsoid is intersected (non-negative)
    """
    vell = np.dot(v, ellipsoid_inv_axes)
    # ui in ellipsoid
    xell = np.dot(ui - ellipsoid_center, ellipsoid_inv_axes)
    a = np.dot(vell, vell)
    b = 2 * np.dot(vell, xell)
    c = np.dot(xell, xell) - ellipsoid_radius_square
    assert c <= 0, ("outside ellipsoid", c)
    intersect = b**2 - 4 * a * c
    assert intersect >= 0, ("no intersection", intersect, c)
    d1 = (-b + intersect**0.5) / (2 * a)
    d2 = (-b - intersect**0.5) / (2 * a)
    left = min(0, d1, d2)
    right = max(0, d1, d2)
    return left, right


def crop_bracket_at_unit_cube(ui, v, left, right, epsilon=1e-6):
    """Find line-cube intersection points.

    A line segment from *ui* in direction *v* from t between *left* <= 0 <= *right*
    will be truncated by the unit cube. Returns the bracket and whether cropping was applied.

    Parameters
    -----------
    ui: array
        current point (in u-space)
    v: array
        direction vector
    left: float
        bracket lower end (non-positive)
    right: float
        bracket upper end (non-negative)
    epsilon: float
        small number to allow for numerical effects

    Returns
    --------
    left: float
        new left
    right: float
        new right
    cropped_left: bool
        whether left was changed
    cropped_right: bool
        whether right was changed
    """
    assert (ui > 0).all(), ui
    assert (ui < 1).all(), ui
    leftu = left * v + ui
    rightu = right * v + ui
    # print("crop: current ends:", leftu, rightu)
    cropped_left = False
    leftbelow = leftu <= 0
    if leftbelow.any():
        # choose left so that point is > 0 in all axes
        # 0 = left * v + ui
        del left
        left = (-ui[leftbelow] / v[leftbelow]).max() * (1 - epsilon)
        del leftu
        leftu = left * v + ui
        cropped_left |= True
        assert (leftu >= 0).all(), leftu
    leftabove = leftu >= 1
    if leftabove.any():
        del left
        left = ((1 - ui[leftabove]) / v[leftabove]).max() * (1 - epsilon)
        del leftu
        leftu = left * v + ui
        cropped_left |= True
        assert (leftu <= 1).all(), leftu

    cropped_right = False
    rightabove = rightu >= 1
    if rightabove.any():
        # choose right so that point is < 1 in all axes
        # 1 = left * v + ui
        del right
        right = ((1 - ui[rightabove]) / v[rightabove]).min() * (1 - epsilon)
        del rightu
        rightu = right * v + ui
        cropped_right |= True
        assert (rightu <= 1).all(), rightu

    rightbelow = rightu <= 0
    if rightbelow.any():
        del right
        right = (-ui[rightbelow] / v[rightbelow]).min() * (1 - epsilon)
        del rightu
        rightu = right * v + ui
        cropped_right |= True
        assert (rightu >= 0).all(), rightu

    assert left <= 0 <= right, (left, right)
<<<<<<< HEAD
    return left, right, cropped_left, cropped_right

def _prepare_steps(
    nsteps_done, nsteps, directions, ndraw,
    current_interval, loglike, transform, region, ndim, region_filter, 
    Lmin, verbose,
):
    point_sequence = []
    point_expectation = []
    intervals = []
    nsteps_prepared = 0
    while nsteps_prepared + nsteps_done < nsteps and len(point_sequence) < ndraw:
        if verbose:
            print("loop:", nsteps_prepared, nsteps_done, 'of', nsteps)
        v = directions[nsteps_done + nsteps_prepared]
        if verbose:
            print("direction:", v)
        if len(point_sequence) == 0:
            ucurrent, left, right = current_interval
            assert (ucurrent >= 0).all(), ucurrent
            assert (ucurrent <= 1).all(), ucurrent
            assert region.inside_ellipsoid(ucurrent.reshape((1, ndim))), (
                'cannot start from outside ellipsoid!', region.inside_ellipsoid(ucurrent.reshape((1, ndim))))
            if region_filter:
                assert region.inside(ucurrent.reshape((1, ndim))), (
                    'cannot start from outside region!', region.inside(ucurrent.reshape((1, ndim))))
            assert loglike(transform(ucurrent.reshape((1, ndim)))) >= Lmin, (
                'cannot start from outside!', loglike(transform(ucurrent.reshape((1, ndim)))), Lmin)
        else:
            left, right = None, None
        assert (ucurrent >= 0).all(), ucurrent
        assert (ucurrent <= 1).all(), ucurrent
        if verbose:
            print("preparing step: %d from %s" % (nsteps_prepared + nsteps_done, ucurrent))

        if left is None or right is None:
            # in each, find the end points using the expanded ellipsoid
            assert region.inside_ellipsoid(ucurrent.reshape((1, ndim))), ('current point outside ellipsoid!')
            left, right = ellipsoid_bracket(ucurrent, v, region.ellipsoid_center, region.ellipsoid_inv_axes, region.enlarge)
            left, right, _, _ = crop_bracket_at_unit_cube(ucurrent, v, left, right)
            assert (ucurrent + v * left <= 1).all(), (
                ucurrent, v, region.ellipsoid_center, region.ellipsoid_inv_axes, region.ellipsoid_invcov, region.enlarge)
            assert (ucurrent + v * right <= 1).all(), (
                ucurrent, v, region.ellipsoid_center, region.ellipsoid_inv_axes, region.ellipsoid_invcov, region.enlarge)
            assert (ucurrent + v * left >= 0).all(), (
                ucurrent, v, region.ellipsoid_center, region.ellipsoid_inv_axes, region.ellipsoid_invcov, region.enlarge)
            assert (ucurrent + v * right >= 0).all(), (
                ucurrent, v, region.ellipsoid_center, region.ellipsoid_inv_axes, region.ellipsoid_invcov, region.enlarge)

            assert left <= 0 <= right, (left, right)
            if verbose:
                print("   ellipsoid bracket found:", left, right)

        while True:
            # sample in each a point until presumed success:
            assert region.inside_ellipsoid(ucurrent.reshape((1, ndim))), ('current point outside ellipsoid!')
            t = np.random.uniform(left, right)
            unext = ucurrent + v * t
            assert (unext >= 0).all(), unext
            assert (unext <= 1).all(), unext
            assert region.inside_ellipsoid(unext.reshape((1, ndim))), ('proposal landed outside ellipsoid!', t, left, right)

            # compute distance vector to center
            d = unext - region.ellipsoid_center
            # distance in normalised coordates: vector . matrix . vector
            # where the matrix is the ellipsoid inverse covariance
            r = np.einsum('j,jk,k->', d, region.ellipsoid_invcov, d)
            if verbose:
                print("   proposed slice point", t, r)

            likely_inside = r <= 1
            if not likely_inside and r <= region.enlarge:
                # The exception is, when a point is between projected ellipsoid center and current point
                # then it is also likely inside (if still inside the ellipsoid)

                # project ellipsoid center onto line
                # region.ellipsoid_center = ucurrent + tc * v
                tc = np.dot(region.ellipsoid_center - ucurrent, v)
                # current point is at 0 by definition
                if 0 < t < tc or tc < t < 0:
                    if verbose:
                        print("   proposed point is further inside than current point")
                    likely_inside = True
                #    print("   proposed point %.3f is going towards center %.3f" % (t, tc))
                # else:
                #    print("   proposed point %.3f is going away from center %.3f" % (t, tc))
                else:
                    # another exception is that points very close to the current point
                    # are very likely also inside
                    # to find that out, project all live points on the line
                    tall = np.einsum('ij,j->i', region.u - ucurrent, v)
                    # find the range and identify a small part of it
                    epsilon_nearby = 1e-6
                    if tc < (tall.max() - tall.min()) * epsilon_nearby:
                        likely_inside = True
                        if verbose:
                            print("   proposed point is very nearby")

            if verbose:
                print("   proposed point %s (%f) is likely %s (r=%f)" % (unext, t, 'inside' if likely_inside else 'outside', r))
            intervals.append((nsteps_prepared, ucurrent, v, left, right, t))
            point_sequence.append(unext)
            point_expectation.append(likely_inside)
            #   If point radius in ellipsoid is <1, presume that it will be successful
            if likely_inside:
                nsteps_prepared += 1
                ucurrent = unext
                assert region.inside_ellipsoid(ucurrent.reshape((1, ndim))), ('current point outside ellipsoid!')
                break

            #   Else, presume it will be unsuccessful, and sample another point
            #   shrink interval
            if t > 0:
                right = t
            else:
                left = t

    assert len(point_sequence) == len(point_expectation)
    assert len(point_sequence) == len(intervals)
    assert nsteps_prepared <= len(point_sequence)

    assert len(point_sequence) > 0, (len(point_sequence), ndraw, nsteps_prepared, nsteps_done, nsteps)

    if verbose:
        print("proposed sequence:", point_sequence)
        print("expectations:", point_expectation)

    return np.array(point_sequence, dtype=float), np.array(point_expectation, dtype=bool), intervals, nsteps_prepared


def _evaluate_with_filter(
    region_filter, loglike, transform, Lmin, region, tregion,
    point_sequence, point_expectation, 
    verbose
):
    truncated = False
    # region-filter, transform, tregion-filter, and evaluate the likelihood
    if region_filter:
        mask_inside = region.inside(point_sequence)
        # identify first point that was expected to be inside, but was marked outside-of-region
        i = np.where(np.logical_and(point_expectation, ~mask_inside))[0]
        if verbose:
            print("region filter says:", mask_inside, i)
        if len(i) > 0:
            imax = i[0] + 1
            # truncate there
            point_sequence = point_sequence[:imax]
            point_expectation = point_expectation[:imax]
            mask_inside = mask_inside[:imax]
            truncated |= True
            del imax
        if not mask_inside.any():
            return None
    else:
        mask_inside = None

    t_point_sequence = transform(point_sequence)
    if region_filter and tregion is not None:
        tmask = tregion.inside(t_point_sequence)
        # identify first point that was expected to be inside, but was marked outside-of-region
        i = np.where(np.logical_and(point_expectation, ~tmask))[0]
        if verbose:
            print("tregion filter says:", tmask, i)
        mask_inside[~tmask] = False
        del tmask
        if len(i) > 0:
            imax = i[0] + 1
            # truncate there
            point_sequence = point_sequence[:imax]
            point_expectation = point_expectation[:imax]
            t_point_sequence = t_point_sequence[:imax]
            mask_inside = mask_inside[:imax]
            truncated |= True
            del imax
        if not mask_inside.any():
            return None

    # we expect the last point to be an accept, otherwise we would not terminate the sequence
    assert point_expectation[-1]
    if region_filter:
        # set filtered ones to -np.inf
        L = np.ones(len(t_point_sequence)) * -np.inf
        nc = mask_inside.sum()
        L[mask_inside] = loglike(t_point_sequence[mask_inside,:])
    else:
        nc = len(point_sequence)
        L = loglike(t_point_sequence)
    Lmask = L > Lmin

    i = np.where(point_expectation != Lmask)[0]
    if verbose:
        print("reality:", Lmask)
        print("difference:", point_expectation == Lmask)
    return point_sequence, t_point_sequence, L, Lmask, i, nc, truncated

class AHARMSampler(StepSampler):
    """Accelerated hit-and-run/slice sampler, vectorised.

    Uses region ellipsoid to propose a sequence of points
    on a randomly drawn line.

    (in development)
    """

    def __init__(
        self, nsteps, adaptive_nsteps=False, max_nsteps=1000,
        region_filter=False, log=False, direction=generate_region_random_direction,
        orthogonalise=True,
    ):
        """Initialise vectorised hit-and-run/slice sampler.

        Parameters
        -----------
        nsteps: int
            number of accepted steps until the sample is considered independent.

        adaptive_nsteps: False, 'proposal-distance', 'move-distance'
            Select a strategy to adapt the number of steps. The strategies
            make sure that:

            * 'move-distance' (recommended): distance between
              start point and final position exceeds the mean distance
              between pairs of live points.
            * 'move-distance-midway': distance between
              start point and position in the middle of the chain
              exceeds the mean distance between pairs of live points.

        max_nsteps: int
            Maximum number of steps the adaptive_nsteps can reach.

        region_filter: bool
            if True, use region to check if a proposed point can be inside
            before calling likelihood.

        direction: function
            function that draws slice direction given a point and
            the current region.

        orthogonalise: bool
            If true, make subsequent proposed directions orthogonal
            to each other.

        log: file
            log file for sampler statistics, such as acceptance rate,
            proposal scale, number of steps, jump distance and distance
            between live points

        """
        self.history = []
        self.nsteps = nsteps
        self.nrejects = 0
        self.max_nsteps = max_nsteps
        self.last = None, None
        self.generate_direction = direction
        adaptive_nsteps_options = [
            False,
            'move-distance', 'move-distance-midway',
        ]

        if adaptive_nsteps not in adaptive_nsteps_options:
            raise ValueError("adaptive_nsteps must be one of: %s, not '%s'" % (adaptive_nsteps_options, adaptive_nsteps))
        self.adaptive_nsteps = adaptive_nsteps
        self.region_filter = region_filter
        self.log = log
        self.adaptive_nsteps_needs_mean_pair_distance = False
        self.nsteps_nudge = 1.01
        self.orthogonalise = orthogonalise

        self.logstat = []
        self.logstat_labels = ['rejection_rate', 'steps']
        if adaptive_nsteps:
            self.logstat_labels += ['jump-distance', 'reference-distance']

    def __next__(self, region, Lmin, us, Ls, transform, loglike, ndraw=1024, plot=False, tregion=None, verbose=False):
        """Get next point.

        Parameters
        ----------
        region: MLFriends
            region.
        Lmin: float
            loglikelihood threshold
        us: array of vectors
            current live points
        Ls: array of floats
            current live point likelihoods
        transform: function
            transform function
        loglike: function
            loglikelihood function
        ndraw: int
            number of draws to attempt simultaneously.
        plot: bool
            whether to produce debug plots.
        tregion: WrappingEllipsoid
            optional ellipsoid in transformed space for rejecting proposals

        """
        # find most recent point in history conforming to current Lmin
        ui, Li = self.last
        if Li is not None and not Li >= Lmin:
            print("wandered out of L constraint; resetting", ui[0])
            ui, Li = None, None

        if ui is not None and not region.inside_ellipsoid(ui.reshape((1, -1))):
            print("wandered out of ellipsoid; resetting", ui[0])
            ui, Li = None, None

        if Li is None and self.history:
            # try to resume from a previous point above the current contour
            for j, (uj, Lj) in enumerate(self.history[::-1]):
                if Lj > Lmin and region.inside(uj.reshape((1,-1))) and (tregion is None or tregion.inside(transform(uj.reshape((1, -1))))):
                    ui, Li = uj, Lj
                    # print("recovering at point %d/%d " % (j+1, len(self.history)))
                    self.last = ui, Li

                    # pj = transform(uj.reshape((1, -1)))
                    # Lj2 = loglike(pj)[0]
                    # assert Lj2 > Lmin, (Lj2, Lj, uj, pj)
                    assert region.inside_ellipsoid(ui.reshape((1, -1)))

                    break
            pass

        # select starting point
        ndim = us.shape[1]
        if Li is None:
            self.directions = None

            self.history = []
            self.last = None, None
            self.nrejects = 0

            # choose a new random starting point
            i = np.random.randint(len(us))
            self.starti = i
            ui = us[i,:]
            assert region.inside_ellipsoid(ui.reshape((1, -1)))
            assert np.logical_and(ui > 0, ui < 1).all(), ui
            Li = Ls[i]
            self.history.append((ui.copy(), Li.copy()))
            del i
            print("starting at", ui)
            # set initially nleft = nsteps
            self.nsteps_done = 0

            # generate nsteps directions
            self.directions = []
            for i in range(self.nsteps):
                v = self.generate_direction(ui, region)
                self.directions.append(v)
            self.directions = np.array(self.directions)

            if verbose:
                print("directions:", self.directions)
            if self.orthogonalise:
                # orthogonalise relative to this previous direction
                for i in range(self.nsteps // ndim):
                    # go back only ndim steps, then start fresh
                    self.directions[i * ndim:(i + 1) * ndim], _ = np.linalg.qr(self.directions[i * ndim:(i + 1) * ndim])

            assert (ui >= 0).all(), ui
            assert (ui <= 1).all(), ui
            self.current_interval = ui, None, None
            if self.region_filter:
                assert region.inside(ui.reshape((1, ndim))), ('cannot start from outside region!', region.inside(ui.reshape((1, ndim))))

        del ui
        nc = 0
        while True:
            # prepare a sequence of points until nsteps are reached
            point_sequence, point_expectation, intervals, nsteps_prepared = _prepare_steps(
                self.nsteps_done, self.nsteps, self.directions, ndraw,
                self.current_interval, loglike, transform, region, ndim, self.region_filter, 
                Lmin, verbose
            )
            point_sequence, t_point_sequence, L, Lmask, indices_deviating, nc_here, truncated = _evaluate_with_filter(
                self.region_filter, loglike, transform, Lmin, region, tregion,
                point_sequence, point_expectation, 
                verbose
            )
            del point_expectation
            nc += nc_here

            self.nrejects += (~Lmask).sum()
            #print("calling likelihood with %5d prepared points, accepted:" % (
            #    len(point_sequence)), '=' * (i[0] + Lmask[i[0]] * 1 if len(i) > 0 else len(Lmask)))
            # identify first point that was unexpected
            any_deviating = len(indices_deviating) > 0
            if any_deviating and nsteps_prepared + self.nsteps_done == self.nsteps:
                # everything according to prediction.
                if verbose:
                    print("everything according to prediction and done")
                # done, return last point
                for ui, Li in zip(point_sequence[Lmask], L[Lmask]):
                    self.history.append((ui, Li))
                self.finalize_chain(region=region, Lmin=Lmin, Ls=Ls)
                return point_sequence[-1], t_point_sequence[-1], L[-1], nc
            elif any_deviating:
                # everything according to prediction.
                if verbose:
                    print("everything according to prediction")
                # continue from last point
                for ui, Li in zip(point_sequence[Lmask], L[Lmask]):
                    self.history.append((ui, Li))
                self.nsteps_done += nsteps_prepared
                assert self.nsteps_done == len(self.history), (self.nsteps_done, len(self.history))
                nsteps_prepared, ucurrent, v, left, right, t = intervals[-1]
                assert (ucurrent >= 0).all(), ucurrent
                assert (ucurrent <= 1).all(), ucurrent
                self.current_interval = ucurrent, None, None
                if self.region_filter:
                    assert region.inside(ucurrent.reshape((1, ndim))), ('suggested point outside region!', region.inside(ucurrent.reshape((1, ndim))))
            else:
                # point i unexpectedly inside or outside
                imax = indices_deviating[0]
                for ui, Li in zip(point_sequence[:imax][Lmask[:imax]], L[:imax][Lmask[:imax]]):
                    self.history.append((ui, Li))
                nsteps_prepared, ucurrent, v, left, right, t = intervals[imax]
                if self.region_filter:
                    assert region.inside(ucurrent.reshape((1, ndim))), ('suggested point outside region!', region.inside(ucurrent.reshape((1, ndim))))
                assert (ucurrent >= 0).all(), ucurrent
                assert (ucurrent <= 1).all(), ucurrent
                if point_expectation[imax]:
                    if verbose:
                        print("following prediction until %d, which was unexpectedly rejected" % imax)
                    # expected point to lie inside, but rejected
                    # need to repair interval
                    self.nsteps_done += nsteps_prepared
                    assert self.nsteps_done + 1 == len(self.history), (self.nsteps_done, len(self.history))
                    if t > 0:
                        right = t
                    else:
                        left = t
                    if verbose:
                        print("%d steps done, continuing from unexpected outside point" % self.nsteps_done, imax, point_sequence[imax], "interval:", t)
                    self.current_interval = ucurrent, left, right
                else:
                    if verbose:
                        print("following prediction until %d, which was unexpectedly accepted" % imax)
                    if imax == len(point_sequence) - 1 and truncated:
                        assert False
                    ucurrent = point_sequence[imax]
                    if self.region_filter:
                        assert region.inside(ucurrent.reshape((1, ndim))), ('accepted point outside region!', region.inside(ucurrent.reshape((1, ndim))))
                    # expected point to lie outside, but actually inside
                    # adopt as point and continue
                    # print(len(self.history), self.nsteps_done, nsteps_prepared, Lmask[:imax].sum())
                    self.nsteps_done += nsteps_prepared + 1
                    self.history.append((ucurrent.copy(), L[imax]))
                    assert self.nsteps_done + 1 == len(self.history), (self.nsteps_done, len(self.history))
                    self.current_interval = ucurrent, None, None
                    if self.nsteps_done == self.nsteps:
                        # last point was inside, so we are actually done there
                        self.finalize_chain(region=region, Lmin=Lmin, Ls=Ls)
                        return point_sequence[-1], t_point_sequence[-1], L[-1], nc
                    else:
                        if verbose:
                            print("%d steps done, continuing from unexpected inside point" % self.nsteps_done, imax, point_sequence[imax])

            # need to exit here to only do one likelihood evaluation
            # per function call
            if verbose:
                print("breaking")
            break

        # do not have a independent sample yet
        return None, None, None, nc

    def region_changed(self, Ls, region):
        assert region.inside_ellipsoid(region.u).all()
        ui, Li = self.last
        if ui is not None and not region.inside(ui.reshape((1, -1))):
            print("wandered out of ellipsoid; resetting", ui[0])
            self.last = None, None

    def finalize_chain(self, region=None, Lmin=None, Ls=None):
        """Store chain statistics and adapt proposal."""
        self.logstat.append([self.nrejects / self.nsteps, self.nsteps])
        if self.log:
            ustart, Lstart = self.history[0]
            ufinal, Lfinal = self.history[-1]
            # mean_pair_distance = region.compute_mean_pair_distance()
            mean_pair_distance = np.nan
            tstart, tfinal = region.transformLayer.transform(np.vstack((ustart, ufinal)))
            # L index of start and end
            # Ls_sorted = np.sort(Ls)
            iLstart = np.sum(Ls > Lstart)
            iLfinal = np.sum(Ls > Lfinal)
            # nearest neighbor index of start and end
            itstart = np.argmin((region.unormed - tstart.reshape((1, -1)))**2)
            itfinal = np.argmin((region.unormed - tfinal.reshape((1, -1)))**2)
            np.savetxt(self.log, [_listify(
                [Lmin], ustart, ufinal, tstart, tfinal,
                [self.nsteps, region.maxradiussq**0.5, mean_pair_distance,
                 iLstart, iLfinal, itstart, itfinal])])

        if self.adaptive_nsteps:
            self.adapt_nsteps(region=region)

        self.last = None, None
        self.history = []
        self.nrejects = 0

    def generate_new_interval(self, ui, region):
        v = self.generate_direction(ui, region)
        assert region.inside_ellipsoid(ui.reshape((1, -1)))
        assert (ui > 0).all(), ui
        assert (ui < 1).all(), ui

        # use region ellipsoid to identify limits
        # rotate line so that ellipsoid is a sphere
        left, right = ellipsoid_bracket(ui, v, region.ellipsoid_center, region.ellipsoid_inv_axes, region.enlarge)
        left, right, _, _ = crop_bracket_at_unit_cube(ui, v, left, right)
        self.interval = (v, left, right, 0)


import operator
firstitemgetter = operator.itemgetter(0)

class PopulationSliceSampler():
    def __init__(self, popsize, nsteps, generate_direction, scale=1.0):
        self.nsteps = nsteps
        self.nrejects = 0
        self.scale = scale
        self.currentu = []
        self.currentL = []
        self.currentt = []
        self.currentv = []
        self.generation = []
        self.current_left = []
        self.current_right = []
        self.searching_left = []
        self.searching_right = []
        self.nextu = None

        self.popsize = popsize
        self.generate_direction = generate_direction

    def _check(self):
        assert self.popsize == len(self.currentu)
        assert self.popsize == len(self.currentL)
        assert self.popsize == len(self.currentv)
        assert self.popsize == len(self.current_left)
        assert self.popsize == len(self.current_right)
        assert self.popsize == len(self.generation)
        assert self.popsize == len(self.currentt)
        assert np.isfinite(self.currentu).all(), self.currentu
        assert np.isfinite(self.currentL).all(), self.currentL
        #assert np.isfinite(self.currentt).all(), self.currentt
        assert np.isfinite(self.currentv).all(), self.currentv
        assert np.isfinite(self.current_left).all(), self.current_left
        assert np.isfinite(self.current_right).all(), self.current_right

    def region_changed(self, Ls, region):
        # self.scale = region.us.std(axis=1).mean()
        pass

    def evolve(self, transform, loglike, Lmin, log=False):
        self._check()
        # define three mutually exclusive states: 
        # stepping out to the left, to the right, bisecting on the slice
        search_right = np.logical_and(~self.searching_left, self.searching_right)
        bisecting = ~np.logical_or(self.searching_left, self.searching_right)
        if log:
            print("states: %d < %d > %d  | %d total" % (self.searching_left.sum(), bisecting.sum(), search_right.sum(), len(self.currentu)))
        
        # handle the three cases:
        if self.nextu is None:
            self.nextu = self.currentu.copy()
        assert self.nextu.shape == self.currentu.shape, (self.nextu.shape, self.currentu.shape)
        
        unew = self.nextu
        if self.searching_left.any():
            unew[self.searching_left,:] = self.currentu[self.searching_left,:] + self.currentv[self.searching_left,:] * self.current_left[self.searching_left].reshape((-1,1))
        if search_right.any():
            unew[search_right,:] = self.currentu[search_right,:] + self.currentv[search_right,:] * self.current_right[search_right].reshape((-1,1))
        if bisecting.any():
            self.currentt[bisecting] = np.random.uniform(self.current_left[bisecting], self.current_right[bisecting])
            unew[bisecting,:] = self.currentu[bisecting,:] + self.currentv[bisecting,:] * self.currentt[bisecting].reshape((-1,1))
        assert np.isfinite(unew).all(), unew
        
        acceptable = np.logical_and(unew > 0, unew < 1).all(axis=1)
        if acceptable.any():
            pnew = transform(unew[acceptable,:])
            Lnew = loglike(pnew)
        else:
            if log: print("empty try!", acceptable.shape, len(unew))
            pnew = np.empty((0,1))
            Lnew = np.empty(0)
        accepted = np.zeros_like(acceptable)
        accepted[acceptable] = Lnew > Lmin
        rejected = ~accepted
        # handle cases:
        # step out, if still accepting
        self.current_left[np.logical_and(self.searching_left, accepted)] *= 2
        self.current_right[np.logical_and(search_right, accepted)] *= 2
        if log:
            print("    acceptance rate: %.2f%%" % (100 * accepted.mean()), 
                  np.logical_and(self.searching_left, accepted).sum(),
                  np.logical_and(search_right, accepted).sum(),
                  np.logical_and(self.searching_left, rejected).sum(),
                  np.logical_and(search_right, rejected).sum(),)
        # done stepping out, if rejected
        self.searching_left[np.logical_and(self.searching_left, rejected)] = False
        self.searching_right[np.logical_and(search_right, rejected)] = False
        # adjust guess length
        self.scale = (abs(self.current_left.mean()) + abs(self.current_right.mean())) / 2
        
        # bisecting, rejected or not acceptable
        bisectshrink = np.logical_and(bisecting, rejected)
        bisectshrinkleft = np.logical_and(bisecting, self.currentt < 0)
        bisectshrinkright = np.logical_and(bisecting, ~(self.currentt < 0))
        if bisectshrinkleft.any():
            self.current_left[bisectshrinkleft] = self.currentt[bisectshrinkleft]
        if bisectshrinkright.any():
            self.current_right[bisectshrinkright] = self.currentt[bisectshrinkright]
        # bisect accepted: start new slice and new generation there
        success = np.logical_and(bisecting, accepted)
        if success.any():
            self.currentt[success] = np.nan
            #if log: print(self.currentu[success,:], unew[success,:])
            self.currentu[success,:] = unew[success,:]
            self.currentL[success] = Lnew[success[acceptable]]
            self.generation[success] += 1
        self._check()
        if log:
            print("    bisect results:",
                  bisectshrink.sum(),
                  bisectshrinkleft.sum(),
                  bisectshrinkright.sum(),
                  success.sum()
                 )
        
        return unew[success,:], pnew[success[acceptable],:], Lnew[success[acceptable]], self.generation[success]
        
    def __next__(self, region, Lmin, us, Ls, transform, loglike, ndraw=10, plot=False, tregion=None, log=False):
        if len(self.currentL) > 0:
            # remove those cut away by Lmin increase
            mask_survivors = self.currentL > Lmin
            if log: print("keeping %d" % mask_survivors.sum())
            if not mask_survivors.all():
                self.currentu = self.currentu[mask_survivors,:]
                self.currentL = self.currentL[mask_survivors]
                self.currentt = self.currentt[mask_survivors]
                self.currentv = self.currentv[mask_survivors,:]
                self.generation = self.generation[mask_survivors]
                self.searching_left = self.searching_left[mask_survivors]
                self.searching_right = self.searching_right[mask_survivors]
                self.current_left = self.current_left[mask_survivors]
                self.current_right = self.current_right[mask_survivors]

        # repopulate with new samples
        nmissing = self.popsize - len(self.currentu)
        if nmissing > 0:
            if log: print("repopulate %d" % nmissing)
            # pick some of the current live points as starting points
            i = np.random.randint(len(us), size=nmissing)
            concatenate = np.concatenate if len(self.currentu) > 0 else firstitemgetter
            self.currentL = concatenate((Ls[i], self.currentL))
            self.currentu = concatenate((us[i,:], self.currentu))
            # empty values for the rest:
            self.currentv = concatenate((np.zeros_like(us[i,:]) + np.nan, self.currentv))
            self.currentt = concatenate((np.zeros(nmissing) + np.nan, self.currentt))
            self.generation = concatenate((np.zeros(nmissing, dtype=int), self.generation))
            self.searching_left  = concatenate((np.zeros(nmissing, dtype=bool), self.searching_left))
            self.searching_right = concatenate((np.zeros(nmissing, dtype=bool), self.searching_right))
            self.current_left = concatenate((np.zeros(nmissing), self.current_left))
            self.current_right = concatenate((np.zeros(nmissing), self.current_right))

        # find those where bracket is undefined:
        mask_starting = ~np.isfinite(self.currentt)
        if mask_starting.any():
            self.current_left[mask_starting] = -self.scale
            self.current_right[mask_starting] = self.scale
            self.searching_left[mask_starting] = True
            self.searching_right[mask_starting] = True
            self.currentt[mask_starting] = 0
            # choose direction for new slice
            self.currentv[mask_starting,:] = self.generate_direction(self.currentu[mask_starting,:], region, scale=self.scale)

        self._check()
        
        # advance the population
        currentu, currentp, currentL, generation = self.evolve(transform, loglike, Lmin)

        # harvest one individual if possible
        mask_ripe = generation >= self.nsteps
        # if np.random.uniform()<0.001:
        #     print(mask_ripe.sum(), self.generation.mean(), self.generation.min(), self.generation.max(), "|")
        if mask_ripe.any():
            j = np.where(mask_ripe)[0][np.random.randint(mask_ripe.sum())]
            u, p, L, nc = currentu[j,:], currentp[j,:], currentL[j], self.generation[j]
            # reset this one to start again
            self.generation[j] = 0
            return u, p, L, self.popsize
        else:
            # print("E", end="\r")
            return None, None, None, self.popsize
=======
    return left, right, cropped_left, cropped_right
>>>>>>> 2ed7e6c6
<|MERGE_RESOLUTION|>--- conflicted
+++ resolved
@@ -169,6 +169,9 @@
 
 def generate_region_oriented_direction(ui, region, scale=1):
     """Draw a random direction vector in direction of one of the `region` axes.
+
+    If given, the vector length is `scale`.
+    If not, the vector length in transformed space is `tscale`.
 
     Parameters
     -----------
@@ -518,6 +521,7 @@
         assert self.scale > 0
         assert self.next_scale > 0
         # reset chain
+        self.last = None, None
         if self.adaptive_nsteps:
             self.logstat.append([-1.0, self.scale, self.nsteps, np.nan, np.nan])
         else:
@@ -1218,7 +1222,6 @@
         assert (rightu >= 0).all(), rightu
 
     assert left <= 0 <= right, (left, right)
-<<<<<<< HEAD
     return left, right, cropped_left, cropped_right
 
 def _prepare_steps(
@@ -1733,191 +1736,4 @@
         # rotate line so that ellipsoid is a sphere
         left, right = ellipsoid_bracket(ui, v, region.ellipsoid_center, region.ellipsoid_inv_axes, region.enlarge)
         left, right, _, _ = crop_bracket_at_unit_cube(ui, v, left, right)
-        self.interval = (v, left, right, 0)
-
-
-import operator
-firstitemgetter = operator.itemgetter(0)
-
-class PopulationSliceSampler():
-    def __init__(self, popsize, nsteps, generate_direction, scale=1.0):
-        self.nsteps = nsteps
-        self.nrejects = 0
-        self.scale = scale
-        self.currentu = []
-        self.currentL = []
-        self.currentt = []
-        self.currentv = []
-        self.generation = []
-        self.current_left = []
-        self.current_right = []
-        self.searching_left = []
-        self.searching_right = []
-        self.nextu = None
-
-        self.popsize = popsize
-        self.generate_direction = generate_direction
-
-    def _check(self):
-        assert self.popsize == len(self.currentu)
-        assert self.popsize == len(self.currentL)
-        assert self.popsize == len(self.currentv)
-        assert self.popsize == len(self.current_left)
-        assert self.popsize == len(self.current_right)
-        assert self.popsize == len(self.generation)
-        assert self.popsize == len(self.currentt)
-        assert np.isfinite(self.currentu).all(), self.currentu
-        assert np.isfinite(self.currentL).all(), self.currentL
-        #assert np.isfinite(self.currentt).all(), self.currentt
-        assert np.isfinite(self.currentv).all(), self.currentv
-        assert np.isfinite(self.current_left).all(), self.current_left
-        assert np.isfinite(self.current_right).all(), self.current_right
-
-    def region_changed(self, Ls, region):
-        # self.scale = region.us.std(axis=1).mean()
-        pass
-
-    def evolve(self, transform, loglike, Lmin, log=False):
-        self._check()
-        # define three mutually exclusive states: 
-        # stepping out to the left, to the right, bisecting on the slice
-        search_right = np.logical_and(~self.searching_left, self.searching_right)
-        bisecting = ~np.logical_or(self.searching_left, self.searching_right)
-        if log:
-            print("states: %d < %d > %d  | %d total" % (self.searching_left.sum(), bisecting.sum(), search_right.sum(), len(self.currentu)))
-        
-        # handle the three cases:
-        if self.nextu is None:
-            self.nextu = self.currentu.copy()
-        assert self.nextu.shape == self.currentu.shape, (self.nextu.shape, self.currentu.shape)
-        
-        unew = self.nextu
-        if self.searching_left.any():
-            unew[self.searching_left,:] = self.currentu[self.searching_left,:] + self.currentv[self.searching_left,:] * self.current_left[self.searching_left].reshape((-1,1))
-        if search_right.any():
-            unew[search_right,:] = self.currentu[search_right,:] + self.currentv[search_right,:] * self.current_right[search_right].reshape((-1,1))
-        if bisecting.any():
-            self.currentt[bisecting] = np.random.uniform(self.current_left[bisecting], self.current_right[bisecting])
-            unew[bisecting,:] = self.currentu[bisecting,:] + self.currentv[bisecting,:] * self.currentt[bisecting].reshape((-1,1))
-        assert np.isfinite(unew).all(), unew
-        
-        acceptable = np.logical_and(unew > 0, unew < 1).all(axis=1)
-        if acceptable.any():
-            pnew = transform(unew[acceptable,:])
-            Lnew = loglike(pnew)
-        else:
-            if log: print("empty try!", acceptable.shape, len(unew))
-            pnew = np.empty((0,1))
-            Lnew = np.empty(0)
-        accepted = np.zeros_like(acceptable)
-        accepted[acceptable] = Lnew > Lmin
-        rejected = ~accepted
-        # handle cases:
-        # step out, if still accepting
-        self.current_left[np.logical_and(self.searching_left, accepted)] *= 2
-        self.current_right[np.logical_and(search_right, accepted)] *= 2
-        if log:
-            print("    acceptance rate: %.2f%%" % (100 * accepted.mean()), 
-                  np.logical_and(self.searching_left, accepted).sum(),
-                  np.logical_and(search_right, accepted).sum(),
-                  np.logical_and(self.searching_left, rejected).sum(),
-                  np.logical_and(search_right, rejected).sum(),)
-        # done stepping out, if rejected
-        self.searching_left[np.logical_and(self.searching_left, rejected)] = False
-        self.searching_right[np.logical_and(search_right, rejected)] = False
-        # adjust guess length
-        self.scale = (abs(self.current_left.mean()) + abs(self.current_right.mean())) / 2
-        
-        # bisecting, rejected or not acceptable
-        bisectshrink = np.logical_and(bisecting, rejected)
-        bisectshrinkleft = np.logical_and(bisecting, self.currentt < 0)
-        bisectshrinkright = np.logical_and(bisecting, ~(self.currentt < 0))
-        if bisectshrinkleft.any():
-            self.current_left[bisectshrinkleft] = self.currentt[bisectshrinkleft]
-        if bisectshrinkright.any():
-            self.current_right[bisectshrinkright] = self.currentt[bisectshrinkright]
-        # bisect accepted: start new slice and new generation there
-        success = np.logical_and(bisecting, accepted)
-        if success.any():
-            self.currentt[success] = np.nan
-            #if log: print(self.currentu[success,:], unew[success,:])
-            self.currentu[success,:] = unew[success,:]
-            self.currentL[success] = Lnew[success[acceptable]]
-            self.generation[success] += 1
-        self._check()
-        if log:
-            print("    bisect results:",
-                  bisectshrink.sum(),
-                  bisectshrinkleft.sum(),
-                  bisectshrinkright.sum(),
-                  success.sum()
-                 )
-        
-        return unew[success,:], pnew[success[acceptable],:], Lnew[success[acceptable]], self.generation[success]
-        
-    def __next__(self, region, Lmin, us, Ls, transform, loglike, ndraw=10, plot=False, tregion=None, log=False):
-        if len(self.currentL) > 0:
-            # remove those cut away by Lmin increase
-            mask_survivors = self.currentL > Lmin
-            if log: print("keeping %d" % mask_survivors.sum())
-            if not mask_survivors.all():
-                self.currentu = self.currentu[mask_survivors,:]
-                self.currentL = self.currentL[mask_survivors]
-                self.currentt = self.currentt[mask_survivors]
-                self.currentv = self.currentv[mask_survivors,:]
-                self.generation = self.generation[mask_survivors]
-                self.searching_left = self.searching_left[mask_survivors]
-                self.searching_right = self.searching_right[mask_survivors]
-                self.current_left = self.current_left[mask_survivors]
-                self.current_right = self.current_right[mask_survivors]
-
-        # repopulate with new samples
-        nmissing = self.popsize - len(self.currentu)
-        if nmissing > 0:
-            if log: print("repopulate %d" % nmissing)
-            # pick some of the current live points as starting points
-            i = np.random.randint(len(us), size=nmissing)
-            concatenate = np.concatenate if len(self.currentu) > 0 else firstitemgetter
-            self.currentL = concatenate((Ls[i], self.currentL))
-            self.currentu = concatenate((us[i,:], self.currentu))
-            # empty values for the rest:
-            self.currentv = concatenate((np.zeros_like(us[i,:]) + np.nan, self.currentv))
-            self.currentt = concatenate((np.zeros(nmissing) + np.nan, self.currentt))
-            self.generation = concatenate((np.zeros(nmissing, dtype=int), self.generation))
-            self.searching_left  = concatenate((np.zeros(nmissing, dtype=bool), self.searching_left))
-            self.searching_right = concatenate((np.zeros(nmissing, dtype=bool), self.searching_right))
-            self.current_left = concatenate((np.zeros(nmissing), self.current_left))
-            self.current_right = concatenate((np.zeros(nmissing), self.current_right))
-
-        # find those where bracket is undefined:
-        mask_starting = ~np.isfinite(self.currentt)
-        if mask_starting.any():
-            self.current_left[mask_starting] = -self.scale
-            self.current_right[mask_starting] = self.scale
-            self.searching_left[mask_starting] = True
-            self.searching_right[mask_starting] = True
-            self.currentt[mask_starting] = 0
-            # choose direction for new slice
-            self.currentv[mask_starting,:] = self.generate_direction(self.currentu[mask_starting,:], region, scale=self.scale)
-
-        self._check()
-        
-        # advance the population
-        currentu, currentp, currentL, generation = self.evolve(transform, loglike, Lmin)
-
-        # harvest one individual if possible
-        mask_ripe = generation >= self.nsteps
-        # if np.random.uniform()<0.001:
-        #     print(mask_ripe.sum(), self.generation.mean(), self.generation.min(), self.generation.max(), "|")
-        if mask_ripe.any():
-            j = np.where(mask_ripe)[0][np.random.randint(mask_ripe.sum())]
-            u, p, L, nc = currentu[j,:], currentp[j,:], currentL[j], self.generation[j]
-            # reset this one to start again
-            self.generation[j] = 0
-            return u, p, L, self.popsize
-        else:
-            # print("E", end="\r")
-            return None, None, None, self.popsize
-=======
-    return left, right, cropped_left, cropped_right
->>>>>>> 2ed7e6c6
+        self.interval = (v, left, right, 0)