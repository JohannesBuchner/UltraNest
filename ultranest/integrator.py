--- conflicted
+++ resolved
@@ -20,12 +20,8 @@
 from ultranest.mlfriends import MLFriends, AffineLayer, ScalingLayer, find_nearby, WrappingEllipsoid
 from .store import HDF5PointStore, TextPointStore, NullPointStore
 from .viz import get_default_viz_callback, nicelogger
-<<<<<<< HEAD
+from .ordertest import UniformOrderAccumulator
 from .netiter import PointPile, SingleCounter, MultiCounter, BreadthFirstIterator, TreeNode, count_tree_between, find_nodes_before, logz_sequence
-=======
-from .ordertest import UniformOrderAccumulator
-from .netiter import PointPile, MultiCounter, BreadthFirstIterator, TreeNode, count_tree_between, find_nodes_before, logz_sequence
->>>>>>> 93b9d312
 from .netiter import dump_tree, combine_results
 
 __all__ = ['ReactiveNestedSampler', 'NestedSampler', 'read_file']
@@ -94,18 +90,17 @@
         Lmin = node.value
         children = []
 
-        while True:
-            _, row = pop(Lmin)
-            if row is None:
-                break
-            logl_old = row[1]
+        _, row = pop(Lmin)
+        if row is not None:
+            logl = row[1]
             u = row[3:3 + x_dim]
             v = row[3 + x_dim:3 + x_dim + num_params]
 
             assert u.shape == (x_dim,)
             assert v.shape == (num_params,)
-            children.append((u, v, logl_old))
-            child = pointpile.make_node(logl_old, u, v)
+            assert logl > Lmin
+            children.append((u, v, logl))
+            child = pointpile.make_node(logl, u, v)
             node.children.append(child)
 
         batch.append((Lmin, active_values.copy(), children))
@@ -117,7 +112,7 @@
         yield batch
 
 
-def resume_from_similar_file(log_dir, x_dim, loglikelihood, transform, verbose=False, vectorized=False, ndraw=400):
+def resume_from_similar_file(log_dir, x_dim, loglikelihood, transform, verbose=True, vectorized=False, ndraw=400):
     """
     Change a stored UltraNest run to a modified loglikelihood/transform.
 
@@ -160,7 +155,7 @@
 
     pointstore2 = HDF5PointStore(filepath2, ncols, mode='w')
 
-    points = fileobj['points'][:]
+    points = fileobj['points'][:].copy()
     stack = list(enumerate(points))
 
     pointpile = PointPile(x_dim, num_params)
@@ -202,23 +197,31 @@
     for u, v, logl, logl_new in zip(initial_points_u, initial_points_v, initial_points_logl, logls_new):
         roots.append(pointpile.make_node(logl, u, v))
         roots2.append(pointpile2.make_node(logl_new, u, v))
+        pointstore2.add(_listify([-np.inf, logl_new, 0.0], u, v), 1)
 
     batchsize = ndraw if vectorized else 1
     explorer = BreadthFirstIterator(roots)
     explorer2 = BreadthFirstIterator(roots2)
-    order_consistent = True
-
+    main_iterator2 = SingleCounter()
+    main_iterator2.Lmax = logls_new.max()
+    good_state = True
+
+    last_good_like = -1e300
+    last_good_state = 0
+    epsilon = 1 + 1e-6
     niter = 0
     for batch in _explore_iterator_batch(explorer, pop, x_dim, num_params, pointpile, batchsize=batchsize):
         assert len(batch) > 0
         batch_u = np.array([u for _, _, children in batch for u, _, _ in children], ndmin=2, dtype=float)
+        batch_L = np.array([L for _, _, children in batch for _, _, L in children], ndmin=1, dtype=float)
         if batch_u.size > 0:
             assert batch_u.shape[1] == x_dim, batch_u.shape
             batch_v = np.array([v for _, _, children in batch for _, v, _ in children], ndmin=2, dtype=float)
+            # print("calling likelihood with %d points" % len(batch_u))
             v2 = transform(batch_u)
             assert batch_v.shape[1] == num_params, batch_v.shape
             assert np.allclose(v2, batch_v), 'transform inconsistent, cannot resume'
-            logls_new = loglikelihood(v2)
+            logls_new = loglikelihood(batch_v)
         else:
             # no new points
             logls_new = []
@@ -227,33 +230,66 @@
         for Lmin, active_values, children in batch:
 
             next_node2 = explorer2.next_node()
-            rootid2, node2, (_, _, active_values2, _) = next_node2
-            Lmin2 = node2.value
-
+            rootid2, node2, (active_nodes2, _, active_values2, _) = next_node2
+            Lmin2 = float(node2.value)
+
+            # in the tails of distributions it can happen that two points are out of order
+            # but that may not be very important
+            # in the interest of practicality, we allow this and only stop the 
+            # warmstart copying when some bulk of points differ.
+            # in any case, warmstart should not be considered safe, but help iterating
+            # and a final clean run is needed to finalise the results.
             assert len(active_values) == len(active_values2), (len(active_values), len(active_values2))
             active_values_order = np.argsort(active_values)
             active_values2_order = np.argsort(active_values2)
             mask_order_different = active_values_order != active_values2_order
-            EMD = np.zeros(len(active_values), dtype=int)
-            for i in range(len(active_values)-1):
-                EMD[i+1] = active_values_order[i] - active_values2_order[i] + EMD[i]
-            # mask_order_different
             reorders = list(zip(active_values_order[active_values_order!=active_values2_order], active_values2_order[active_values_order!=active_values2_order]))
             reorders_are_onlyswaps = all((b, a) in reorders for a, b in reorders)
-            #print('EMD[%d]' % niter, EMD.sum(), mask_order_different.sum(), reorders_are_onlyswaps, sorted(reorders))
-            if (np.argmin(active_values) != np.argmin(active_values2)):
-                # print("lowest live point different at iter=%d" % niter)
-                order_consistent = False
+
+            order_consistent = (np.argmin(active_values) == np.argmin(active_values2))
+            order_fully_consistent = (np.argsort(active_values) == np.argsort(active_values2)).all()
+            if order_fully_consistent and len(active_values) > 10 or reorders_are_onlyswaps and len(active_values) > 10:
+                good_state = True
+            elif not order_consistent:
+                good_state = False
+            else:
+                # maintain state
+                pass
+            if verbose == 2:
+                print(
+                    niter, mask_order_different.sum(),
+                    'S' if reorders_are_onlyswaps else ' ', 
+                    'C' if order_consistent else ' ', 
+                    'F' if order_fully_consistent else ' ',
+                    'G' if good_state else ' ', 
+                    '%5.2f' % (100 * (np.argsort(active_values) == np.argsort(active_values2)).mean())
+                )
+            if good_state:
+                #print("        (%.1e)   L=%.1f" % (last_good_like, Lmin2))
+                #assert last_good_like < Lmin2, (last_good_like, Lmin2)
+                last_good_like = Lmin2
+                last_good_state = niter
+            else:
+                # interpolate a increasing likelihood
+                # in the hope that the step size is smaller than
+                # the likelihood increase
+                Lmin2 = last_good_like
+                node2.value = Lmin2
+                last_good_like = last_good_like * epsilon
                 break
 
             for u, v, logl_old in children:
                 logl_new = logls_new[j]
                 j += 1
 
-                child2 = pointpile2.make_node(logl_new, u, v)
-                node2.children.append(child2)
-
-                pointstore2.add(_listify([Lmin2, logl_new, 0.0], u, v), 1)
+
+                #print(j, Lmin2, '->', logl_new, 'instead of', Lmin, '->', [c.value for c in node2.children])
+                if logl_new > Lmin2:
+                    child2 = pointpile2.make_node(logl_new, u, v)
+                    node2.children.append(child2)
+                    pointstore2.add(_listify([Lmin2, logl_new, 0.0], u, v), 1)
+
+            main_iterator2.passing_node(node2, active_nodes2)
 
             niter += 1
             if verbose:
@@ -261,13 +297,28 @@
 
             explorer2.expand_children_of(rootid2, node2)
 
-        if not order_consistent:
+        if not good_state:
             break
+        if main_iterator2.logZremain < main_iterator2.logZ and not good_state:
+            # stop as the results diverged already
+            break
 
     if verbose:
-        sys.stderr.write("%d iterations done.\n" % niter)
-    pointstore2.flush()
+        sys.stderr.write("%d/%d iterations salvaged (%.2f%%).\n" % (
+            last_good_state + 1, len(points), (last_good_state + 1) * 100. / len(points)))
+    # delete the ones at the end from last_good_state onwards
+    # assert len(pointstore2.fileobj['points']) == niter, (len(pointstore2.fileobj['points']), niter)
+    mask = pointstore2.fileobj['points'][:,0] <= last_good_like
+    points2 = pointstore2.fileobj['points'][mask,:]
+    del pointstore2.fileobj['points']
+    pointstore2.fileobj.create_dataset(
+        'points', dtype=np.float,
+        shape=(0, pointstore2.ncols), maxshape=(None, pointstore2.ncols))
+    pointstore2.fileobj['points'].resize(len(points2), axis=0)
+    pointstore2.fileobj['points'][:] = points2
     pointstore2.close()
+    del pointstore2
+
     os.rename(filepath2, filepath)
 
 
@@ -2699,233 +2750,19 @@
 
     def onNode(node, main_iterator):
         """ insert (single) child of node if available """
-        _, row = pop(node.value)
-        if row is not None:
-            logl = row[1]
-            u = row[3:3 + x_dim]
-            v = row[3 + x_dim:3 + x_dim + num_params]
-            child = pointpile.make_node(logl, u, v)
-            main_iterator.Lmax = max(main_iterator.Lmax, logl)
-            node.children.append(child)
+        while True:
+            _, row = pop(node.value)
+            if row is None:
+                 break
+            if row is not None:
+                logl = row[1]
+                u = row[3:3 + x_dim]
+                v = row[3 + x_dim:3 + x_dim + num_params]
+                child = pointpile.make_node(logl, u, v)
+                assert logl > node.value, (logl, node.value)
+                main_iterator.Lmax = max(main_iterator.Lmax, logl)
+                node.children.append(child)
 
     return logz_sequence(root, pointpile, nbootstraps=num_bootstraps,
-<<<<<<< HEAD
-                         random=random, onNode=onNode, verbose=verbose)
-
-def _explore_iterator_batch(explorer, pop, x_dim, num_params, pointpile, batchsize=1):
-    batch = []
-
-    while True:
-        next_node = explorer.next_node()
-        if next_node is None:
-            break
-        rootid, node, (active_nodes, active_rootids, active_values, active_node_ids) = next_node
-        Lmin = node.value
-        children = []
-        
-        while True:
-            _, row = pop(Lmin)
-            if row is None:
-                break
-            logl_old = row[1]
-            u = row[3:3 + x_dim]
-            v = row[3 + x_dim:3 + x_dim + num_params]
-            
-            assert u.shape == (x_dim,)
-            assert v.shape == (num_params,)
-            children.append((u, v, logl_old))
-            child = pointpile.make_node(logl_old, u, v)
-            node.children.append(child)
-
-        batch.append((Lmin, active_values.copy(), children))
-        if len(batch) >= batchsize:
-            yield batch
-            batch = []
-        explorer.expand_children_of(rootid, node)
-    if len(batch) > 0:
-        yield batch
-
-
-def resume_from_similar_file(log_dir, x_dim, loglikelihood, transform, verbose=False, vectorized=False, ndraw=400):
-    """
-    Change a stored UltraNest run to a modified loglikelihood/transform.
-    Build a new 
-
-    Parameters
-    ----------
-    log_dir: str
-        Folder containing results
-    x_dim: int
-        number of dimensions
-    loglikelihood: function
-        new likelihood function
-    transform: function
-        new transform function
-    verbose: bool
-        show progress
-
-    Returns
-    ----------
-    sequence: dict
-        contains arrays storing for each iteration estimates of:
-
-            * logz: log evidence estimate
-            * logzerr: log evidence uncertainty estimate
-            * logvol: log volume estimate
-            * samples_n: number of live points
-            * logwt: log weight
-            * logl: log likelihood
-
-    final: dict
-        same as ReactiveNestedSampler.results and
-        ReactiveNestedSampler.run return values
-
-    """
-    import h5py
-    filepath = os.path.join(log_dir, 'results', 'points.hdf5')
-    filepath2 = os.path.join(log_dir, 'results', 'points.hdf5.new')
-    fileobj = h5py.File(filepath, 'r')
-    nrows, ncols = fileobj['points'].shape
-    num_params = ncols - 3 - x_dim
-
-    pointstore2 = HDF5PointStore(filepath2, ncols, mode='w')
-
-    points = fileobj['points'][:]
-    stack = list(enumerate(points))
-
-    pointpile = PointPile(x_dim, num_params)
-    pointpile2 = PointPile(x_dim, num_params)
-
-    def pop(Lmin):
-        """ find matching sample from points file """
-        # look forward to see if there is an exact match
-        # if we do not use the exact matches
-        #   this causes a shift in the loglikelihoods
-        for i, (idx, next_row) in enumerate(stack):
-            row_Lmin = next_row[0]
-            L = next_row[1]
-            if row_Lmin <= Lmin and L > Lmin:
-                idx, row = stack.pop(i)
-                return idx, row
-        return None, None
-
-    roots = []
-    roots2 = []
-    initial_points_u = []
-    initial_points_v = []
-    initial_points_logl = []
-    while True:
-        _, row = pop(-np.inf)
-        if row is None:
-            break
-        logl = row[1]
-        u = row[3:3 + x_dim]
-        v = row[3 + x_dim:3 + x_dim + num_params]
-        initial_points_u.append(u)
-        initial_points_v.append(v)
-        initial_points_logl.append(logl)
-    
-    v2 = transform(np.array(initial_points_u, ndmin=2, dtype=float))
-    assert np.allclose(v2, initial_points_v), 'transform inconsistent, cannot resume'
-    logls_new = loglikelihood(v2)
-
-    for u, v, logl, logl_new in zip(initial_points_u, initial_points_v, initial_points_logl, logls_new):
-        roots.append(pointpile.make_node(logl, u, v))
-        roots2.append(pointpile2.make_node(logl_new, u, v))
-
-    batchsize = ndraw if vectorized else 1
-    explorer = BreadthFirstIterator(roots)
-    explorer2 = BreadthFirstIterator(roots2)
-    main_iterator2 = SingleCounter()
-    main_iterator2.Lmax = logls_new.max()
-    good_state = True
-
-    last_good_like = -1e300
-    last_good_state = 0
-    epsilon = 1 + 1e-6
-    niter = 0
-    for batch in _explore_iterator_batch(explorer, pop, x_dim, num_params, pointpile, batchsize=batchsize):
-        assert len(batch) > 0
-        batch_u = np.array([u for _, _, children in batch for u, _, _ in children], ndmin=2, dtype=float)
-        if batch_u.size > 0:
-            assert batch_u.shape[1] == x_dim, batch_u.shape
-            batch_v = np.array([v for _, _, children in batch for _, v, _ in children], ndmin=2, dtype=float)
-            print("calling likelihood with %d points" % len(batch_u))
-            v2 = transform(batch_u)
-            assert batch_v.shape[1] == num_params, batch_v.shape
-            assert np.allclose(v2, batch_v), 'transform inconsistent, cannot resume'
-            logls_new = loglikelihood(v2)
-        else:
-            # no new points
-            logls_new = []
-
-        j = 0
-        for Lmin, active_values, children in batch:
-
-            next_node2 = explorer2.next_node()
-            rootid2, node2, (active_nodes2, active_rootids2, active_values2, active_node_ids2) = next_node2
-            Lmin2 = node2.value
-
-            assert len(active_values) == len(active_values2), (len(active_values), len(active_values2))
-            order_consistent = (np.argmin(active_values) == np.argmin(active_values2))
-            order_fully_consistent = (np.argsort(active_values) == np.argsort(active_values2)).all()
-            if order_fully_consistent and len(active_values) > 10:
-                good_state = True
-            elif not order_consistent:
-                good_state = False
-            else:
-                # maintain state
-                pass
-            print(niter, order_consistent, order_fully_consistent, good_state, (np.argsort(active_values) == np.argsort(active_values2)).mean())
-            if good_state:
-                print("        (%.1e)   L=%.1f" % (last_good_like, Lmin2))
-                #assert last_good_like < Lmin2, (last_good_like, Lmin2)
-                last_good_like = Lmin2
-                last_good_state = niter
-            else:
-                # interpolate a increasing likelihood
-                # in the hope that the step size is smaller than
-                # the likelihood increase
-                Lmin2 = last_good_like
-                node2.value = Lmin2
-                last_good_like = last_good_like * epsilon
-
-            for u, v, logl_old in children:
-                logl_new = logls_new[j]
-                j += 1
-
-                child2 = pointpile2.make_node(logl_new, u, v)
-                node2.children.append(child2)
-
-                pointstore2.add(_listify([Lmin2, logl_new, 0.0], u, v), 1)
-                main_iterator2.passing_node(node2, active_nodes2)
-
-            niter += 1
-            if verbose:
-                sys.stderr.write("%d...\r" % niter)
-
-            explorer2.expand_children_of(rootid2, node2)
-
-        if main_iterator2.logZremain < main_iterator2.logZ and not good_state:
-            # stop as the results diverged already
-            break
-
-    if verbose:
-        sys.stderr.write("%d iterations done. %d iterations salvaged.\n" % (niter, last_good_state))
-    # delete the ones at the end from last_good_state onwards
-    #assert len(pointstore2.fileobj['points']) == niter, (len(pointstore2.fileobj['points']), niter)
-    mask = pointstore2.fileobj['points'][:,0] <= last_good_like
-    points2 = pointstore2.fileobj['points'][mask,:]
-    print('keeping %.2f%%' % (100 * mask.mean()))
-    del pointstore2.fileobj['points']
-    pointstore2.fileobj.create_dataset(
-        'points', dtype=np.float,
-        shape=(0, pointstore2.ncols), maxshape=(None, pointstore2.ncols))
-    pointstore2.fileobj['points'][:] = points2
-    del pointstore2
-
-    os.rename(filepath2, filepath)
-=======
                          random=random, onNode=onNode, verbose=verbose,
-                         check_insertion_order=check_insertion_order)
->>>>>>> 93b9d312
+                         check_insertion_order=check_insertion_order)