--- conflicted
+++ resolved
@@ -16,8 +16,8 @@
 from numpy import log, exp, logaddexp
 import numpy as np
 
-from .utils import create_logger, make_run_dir, resample_equal, vectorize, listify as _listify
-from ultranest.mlfriends import MLFriends, AffineLayer, ScalingLayer, find_nearby, WrappingEllipsoid, vol_prefactor
+from .utils import create_logger, make_run_dir, resample_equal, vol_prefactor, vectorize, listify as _listify
+from ultranest.mlfriends import MLFriends, AffineLayer, ScalingLayer, find_nearby, WrappingEllipsoid
 from .store import HDF5PointStore, NullPointStore
 from .viz import get_default_viz_callback, nicelogger
 from .netiter import PointPile, MultiCounter, BreadthFirstIterator, TreeNode, count_tree_between, find_nodes_before, logz_sequence
@@ -753,7 +753,6 @@
         self.draw_multiple = draw_multiple
         self.ndraw_min = ndraw_min
         self.ndraw_max = ndraw_max
-
         self._set_likelihood_function(transform, loglike, num_test_samples)
         self.stepsampler = None
 
@@ -1190,11 +1189,7 @@
             self.region,
             transform=self.transform, loglike=self.loglike,
             Lmin=Lmin, us=active_u, Ls=active_values,
-<<<<<<< HEAD
-            ndraw=min(128, ndraw))
-=======
-            ndraw=min(10, ndraw), tregion=self.tregion)
->>>>>>> f6d3c31f
+            ndraw=ndraw, tregion=self.tregion)
         if logl is None:
             u = np.empty((0, self.x_dim))
             v = np.empty((0, self.num_params))
@@ -1413,10 +1408,10 @@
             bootstrap samples. if None, they are drawn fresh.
         nbootstraps: int
             number of bootstrap rounds
+        active_p: array of floats
+            current live points, in user-transformed space
         minvol: float
             expected current minimum volume of region.
-        active_p: array of floats
-            current live points, in user-transformed space
 
         Returns
         --------
