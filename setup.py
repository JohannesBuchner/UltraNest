#!/usr/bin/env python
# -*- coding: utf-8 -*-

try:
    from setuptools import setup
except:
    from distutils.core import setup

from Cython.Build import cythonize
from distutils.extension import Extension
from Cython.Distutils import build_ext

extra_include_dirs = []
try:
<<<<<<< HEAD
=======
    import numpy
>>>>>>> 0b260b97
    extra_include_dirs = [numpy.get_include()]
except:
    pass

setup(
    name = "mininest",
    version = "0.1",
    author = "Johannes Buchner",
    author_email = "johannes.buchner.acad@gmx.com",
    description = "Reactive Nested Sampling",
    url = "https://github.com/JohannesBuchner/mininest/",
    license = "GPL",
    packages = ['mininest'],
<<<<<<< HEAD
    install_requires = ['numpy', 'cython'],
    requires = ["matplotlib", "numpy", "scipy", "h5py", "corner"],
=======
    install_requires = ['numpy', 'cython', 'scipy', 'matplotlib', 'corner'],    
>>>>>>> 0b260b97
    ext_modules = [Extension('mininest.mlfriends', ["mininest/mlfriends.pyx"], 
        include_dirs=['.'] + extra_include_dirs)],
    provides = ['mininest'],
    setup_requires=['pytest-runner'],
    tests_require=['pytest', 'pandas'],
    cmdclass={'build_ext': build_ext},
)<|MERGE_RESOLUTION|>--- conflicted
+++ resolved
@@ -12,10 +12,7 @@
 
 extra_include_dirs = []
 try:
-<<<<<<< HEAD
-=======
     import numpy
->>>>>>> 0b260b97
     extra_include_dirs = [numpy.get_include()]
 except:
     pass
@@ -29,16 +26,11 @@
     url = "https://github.com/JohannesBuchner/mininest/",
     license = "GPL",
     packages = ['mininest'],
-<<<<<<< HEAD
-    install_requires = ['numpy', 'cython'],
-    requires = ["matplotlib", "numpy", "scipy", "h5py", "corner"],
-=======
     install_requires = ['numpy', 'cython', 'scipy', 'matplotlib', 'corner'],    
->>>>>>> 0b260b97
     ext_modules = [Extension('mininest.mlfriends', ["mininest/mlfriends.pyx"], 
         include_dirs=['.'] + extra_include_dirs)],
     provides = ['mininest'],
     setup_requires=['pytest-runner'],
-    tests_require=['pytest', 'pandas'],
+    tests_require=['pytest'],
     cmdclass={'build_ext': build_ext},
 )